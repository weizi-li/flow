--- conflicted
+++ resolved
@@ -7,12 +7,8 @@
 sudo: required
 
 before_install:
-<<<<<<< HEAD
-  # Setup conda
-=======
   # Setup conda (needed for opencv, ray dependency)
   # WARNING: enforces py3.6
->>>>>>> 0782ba52
   - wget https://repo.continuum.io/miniconda/Miniconda3-latest-Linux-x86_64.sh -O miniconda.sh;
   - bash miniconda.sh -b -p $HOME/miniconda
   - export PATH="$HOME/miniconda/bin:$PATH"
@@ -23,24 +19,12 @@
   - python -V
 
   # Requirements for ray
-<<<<<<< HEAD
-  # - sudo apt-get install -y python-opencv
-=======
->>>>>>> 0782ba52
   - conda install opencv
   - pip install tensorflow
 
   # Setup ray from https://s3-us-west-2.amazonaws.com/ray-wheels/
-<<<<<<< HEAD
-  - pushd ../
-  - pip install https://s3-us-west-2.amazonaws.com/ray-wheels/22c7c87e1450a06bd0fdcfa7b6c1b15565b2f336/ray-0.3.0-cp36-cp36m-manylinux1_x86_64.whl
-  # - pip install https://s3-us-west-2.amazonaws
-  # .com/ray-wheels/3d224c4edfc4f96d72e8b281fc39ca3573ed8382/ray-0.3
-  # .0-cp35-cp35m-manylinux1_x86_64.whl
-=======
   - pip install https://s3-us-west-2.amazonaws.com/ray-wheels/22c7c87e1450a06bd0fdcfa7b6c1b15565b2f336/ray-0.3.0-cp36-cp36m-manylinux1_x86_64.whl
   # - pip install https://s3-us-west-2.amazonaws.com/ray-wheels/3d224c4edfc4f96d72e8b281fc39ca3573ed8382/ray-0.3.0-cp35-cp35m-manylinux1_x86_64.whl
->>>>>>> 0782ba52
 
   # Copy over local rllib changes (testing branch)
   - pushd $HOME/build/cathywu
@@ -89,46 +73,4 @@
   -     popd
   - popd
 
-<<<<<<< HEAD
-  # [sumo] dependencies and binaries
-  - sudo apt-get update
-  - sudo apt-get upgrade -y
-  - sudo apt-get install -y subversion autoconf build-essential libtool
-  - sudo apt-get install -y libxerces-c3.1 libxerces-c3-dev libproj-dev
-  - sudo apt-get install -y proj-bin proj-data libgdal1-dev libfox-1.6-0
-  - sudo apt-get install -y libfox-1.6-dev
-  - pushd $HOME/build/cathywu
-  -     mkdir -p sumo/bin
-  -     pushd sumo/bin
-  -         wget https://s3.amazonaws.com/cathywu/sumo/Ubuntu1404/sumo
-  -         chmod u+x sumo
-  -         wget https://s3.amazonaws.com/cathywu/sumo/Ubuntu1404/netconvert
-  -         chmod u+x netconvert
-  -     popd
-  -     export SUMO_HOME="$HOME/build/cathywu/sumo"
-  -     export PATH="$SUMO_HOME/bin:$PATH"
-  -     LD_DEBUG=libs sumo
-  -     LD_DEBUG=libs netconvert
-  #     [sumo] Add data directory
-  -     pushd sumo
-  -         wget https://s3.amazonaws.com/cathywu/sumo/data.tar.gz
-  -         tar xzf data.tar.gz
-  -     popd
-  #     [sumo] Add python tools traci and sumolib
-  -     mkdir -p sumo/tools
-  -     pushd sumo/tools
-  -         wget https://s3.amazonaws.com/cathywu/sumo/traci.tar.gz
-  -         tar xzf traci.tar.gz
-  -         wget https://s3.amazonaws.com/cathywu/sumo/sumolib.tar.gz
-  -         tar xzf sumolib.tar.gz
-  -         export PYTHONPATH="$SUMO_HOME/tools:$PYTHONPATH"
-  -     popd
-  - popd
-  # - bash scripts/setup_sumo_linux.sh $HOME/build/cathywu
-  # - export SUMO_HOME="$HOME/build/cathywu/sumo"
-  # - export PYTHONPATH="$SUMO_HOME/tools:$PYTHONPATH"
-  # - export PATH="$SUMO_HOME/bin:$PATH"
-
-=======
->>>>>>> 0782ba52
   - ls ../
