import logging
import subprocess
import sys
from copy import deepcopy
import random

import numpy as np

import traci
import sumolib
from rllab.core.serializable import Serializable
from rllab.envs.base import Env
from rllab.envs.base import Step

from cistar.core.util import ensure_dir
import pdb
import collections
import time

"""
This file provides the interface for controlling a SUMO simulation. Using the environment class, you can
start sumo, provide a scenario to specify a configuration and controllers, perform simulation steps, and
reset the simulation to an initial configuration.

SumoEnv must be be Serializable to allow for pickling of the policy.

This class cannot be used as is: you must extend it to implement an action applicator method, and
properties to define the MDP if you choose to use it with RLLab.

A reinforcement learning environment can be built using SumoEnvironment as a parent class by
adding the following functions:
 - action_space(self): specifies the action space of the rl vehicles
 - observation_space(self): specifies the observation space of the rl vehicles
 - apply_rl_action(self, rl_actions): Specifies the actions to be performed by rl_vehicles
 - getState(self):
 - compute_reward():

"""

COLORS = [(255, 0, 0, 0), (0, 255, 0, 0), (0, 0, 255, 0), (255, 255, 0, 0), (0, 255, 255, 0), (255, 0, 255, 0),
          (255, 255, 255, 0)]


class SumoEnvironment(Env, Serializable):
    def __init__(self, env_params, sumo_binary, sumo_params, scenario):
        """ Base environment for all Sumo-based operations
        
        [description]

        Arguments:
            env_params {dictionary} -- [description]
            sumo_binary {string} -- Either "sumo" or "sumo-gui"
            sumo_params {dictionary} -- {"port": {integer} connection to SUMO,
                            "timestep": {float} default=0.01s, SUMO default=1.0s}
            scenario {Scenario} -- @see Scenario; abstraction of the SUMO XML files
                                    which specify the vehicles placed on the net
        
        Raises:
            ValueError -- Raised if a SUMO port not provided
        """
        Serializable.quick_init(self, locals())

        self.env_params = env_params
        self.sumo_binary = sumo_binary
        self.scenario = scenario
        self.sumo_params = sumo_params
        # timer: Represents number of steps taken
        self.timer = 0
        # vehicles: Key = Vehicle ID, Value = Dictionary describing the vehicle
        self.vehicles = collections.OrderedDict()
        # initial_state: Key = Vehicle ID, Entry = (type_id, route_id, lane_index, lane_pos, speed, pos)
        # Ordered dictionary used to keep neural net inputs in order
        self.initial_state = {}
        self.ids = []
        self.controlled_ids, self.rl_ids = [], []
        self.state = None
        self.obs_var_labels = []

        self.intersection_edges = []
        if hasattr(self.scenario, "intersection_edgestarts"):
            for intersection_tuple in self.scenario.intersection_edgestarts:
                self.intersection_edges.append(intersection_tuple[0])

        # SUMO Params
        if "port" not in sumo_params:
            self.port = sumolib.miscutils.getFreeSocketPort()
        else:
            self.port = sumo_params['port']

        if "time_step" in sumo_params:
            self.time_step = sumo_params["time_step"]
        else:
            self.time_step = 0.01  # 0.01 = default time step for our research

        # parameter used to determine if initial conditions of vehicles (position and velocity)
        # are shuffled at reset
        if "shuffle" in sumo_params:
            self.reset_shuffle = sumo_params["shuffle"]
        else:
            self.reset_shuffle = False

        if "emission_path" in sumo_params:
            data_folder = sumo_params['emission_path']
            ensure_dir(data_folder)
            self.emission_out = data_folder + "{0}-emission.xml".format(self.scenario.name)
        else:
            self.emission_out = None

        # Env Params
        if 'fail-safe' in env_params:
            self.fail_safe = env_params['fail-safe']
        else:
            self.fail_safe = 'instantaneous'

        if 'intersection_fail-safe' in env_params:
            if env_params["intersection_fail-safe"] not in ["left-right", "top-bottom", "None"]:
                raise ValueError('Intersection fail-safe must either be "left-right", "top-bottom", or "None"')
            self.intersection_fail_safe = env_params["intersection_fail-safe"]
        else:
            self.intersection_fail_safe = "None"

        # lane changing duration is always present in the environment,
        # but only used by sub-classes that apply lane changing
        if "lane_change_duration" in self.env_params:
            self.lane_change_duration = self.env_params['lane_change_duration'] / self.time_step
        else:
            self.lane_change_duration = 5 / self.time_step

        self.start_sumo()
        self.setup_initial_state()

    # TODO: never used...
    def restart_sumo(self, sumo_params, sumo_binary=None):
        self.traci_connection.close(False)
        if sumo_binary:
            self.sumo_binary = sumo_binary
        if "port" in sumo_params:
            self.port = sumo_params['port']

        if "emission_path" in sumo_params:
            data_folder = sumo_params['emission_path']
            ensure_dir(data_folder)
            self.emission_out = data_folder + "{0}-emission.xml".format(self.scenario.name)

        self.start_sumo()
        self.setup_initial_state()

    def start_sumo(self):
        logging.info(" Starting SUMO on port " + str(self.port))
        logging.debug(" Cfg file " + str(self.scenario.cfg))
        logging.debug(" Emission file: " + str(self.emission_out))
        logging.debug(" Time step: " + str(self.time_step))

        # TODO: find a better way to do this
        # Opening the I/O thread to SUMO
        cfg_file = self.scenario.cfg
        if "mode" in self.env_params and self.env_params["mode"] == "ec2":
            cfg_file = "/root/code/rllab/" + cfg_file

        sumo_call = [self.sumo_binary,
                     "-c", cfg_file,
                     "--remote-port", str(self.port),
                     "--step-length", str(self.time_step)]
        print("Traci on port: ", self.port)
        if self.emission_out:
            sumo_call.append("--emission-output")
            sumo_call.append(self.emission_out)

        subprocess.Popen(sumo_call, stdout=sys.stdout, stderr=sys.stderr)
        # self.proc = subprocess.Popen(sumo_call, stdout=subprocess.PIPE, stderr=subprocess.PIPE)  # sys.stderr

        logging.debug(" Initializing TraCI on port " + str(self.port) + "!")

        self.traci_connection = traci.connect(self.port, numRetries=100)

        self.traci_connection.simulationStep()

        # Density = num vehicles / length (in meters)
        # so density in vehicles/km would be 1000 * self.density
        self.density = self.scenario.num_vehicles / self.scenario.net_params['length']

    def setup_initial_state(self):
        """
        Store initial state so that simulation can be reset at the end.
        TODO: Make traci calls as bulk as possible
        Initial state is a dictionary: key = vehicle IDs, value = state describing car
        """
        self.ids = self.traci_connection.vehicle.getIDList()
        self.controlled_ids.clear()
        self.rl_ids.clear()
        self.vehicles.clear()
        for i in self.ids:
            if self.traci_connection.vehicle.getTypeID(i) == "rl":
                self.rl_ids.append(i)
            else:
                self.controlled_ids.append(i)

        # create the list of colors used to different between different types of
        # vehicles visually on sumo's gui
        colors = {}
        key_index = 0
        color_choice = np.random.choice(len(COLORS))
        for key in self.scenario.type_params.keys():
            colors[key] = COLORS[(color_choice + key_index) % len(COLORS)]
            key_index += 1

        for veh_id in self.ids:
            # import initial state from traci and place in vehicle dict
            vehicle = dict()
            vehicle["id"] = veh_id
            veh_type = self.traci_connection.vehicle.getTypeID(veh_id)
            vehicle["type"] = veh_type
            self.traci_connection.vehicle.setColor(veh_id, colors[veh_type])
            vehicle["edge"] = self.traci_connection.vehicle.getRoadID(veh_id)
            vehicle["position"] = self.traci_connection.vehicle.getLanePosition(veh_id)
            vehicle["lane"] = self.traci_connection.vehicle.getLaneIndex(veh_id)
            vehicle["speed"] = self.traci_connection.vehicle.getSpeed(veh_id)
            vehicle["length"] = self.traci_connection.vehicle.getLength(veh_id)
            vehicle["max_speed"] = self.traci_connection.vehicle.getMaxSpeed(veh_id)
            # vehicle["distance"] = self.traci_connection.vehicle.getDistance(veh_id)

            # specify acceleration controller
            controller_params = self.scenario.type_params[veh_type][1]
            if isinstance(controller_params[0], str):
                vehicle['controller'] = None
            else:
                vehicle['controller'] = controller_params[0](veh_id=veh_id, **controller_params[1])

            # specify lane-changing controller
            lane_changer_params = self.scenario.type_params[veh_type][2]
            if lane_changer_params is not None:
                vehicle['lane_changer'] = lane_changer_params[0](veh_id=veh_id, **lane_changer_params[1])
            else:
                vehicle['lane_changer'] = None

            self.vehicles[veh_id] = vehicle
            self.vehicles[veh_id]["absolute_position"] = self.get_x_by_id(veh_id)
            # the time step of the last lane change is always present in the environment,
            # but only used by sub-classes that apply lane changing
            self.vehicles[veh_id]['last_lc'] = -1 * self.lane_change_duration

            # set speed mode
            self.set_speed_mode(veh_id)

            # set lane change mode
            self.set_lane_change_mode(veh_id)

            # Saving initial state
            # route_id = self.traci_connection.vehicle.getRouteID(veh_id)
            route_id = "route" + vehicle["edge"]
            pos = self.traci_connection.vehicle.getPosition(veh_id)

            self.initial_state[veh_id] = (vehicle["type"], route_id, vehicle["lane"],
                                          vehicle["position"], vehicle["speed"], pos)

        # remove sumo controlled vehicles from controlled_ids
        self.controlled_ids = [self.controlled_ids[i] for i in range(len(self.controlled_ids)) if
                               self.vehicles[self.controlled_ids[i]]["controller"] is not None]

        # dictionary of initial observations used while resetting vehicles after each rollout
        self.initial_observations = deepcopy(dict(self.vehicles))

        # contains the last lc before the current step
        self.prev_last_lc = dict()
        for veh_id in self.ids:
            self.prev_last_lc[veh_id] = self.vehicles[veh_id]["last_lc"]

    def step(self, rl_actions):
        """
        Run one timestep of the environment's dynamics. "Self-driving cars" will
        step forward based on rl_actions, provided by the RL algorithm. Other cars
        will step forward based on their car following model. When end of episode
        is reached, reset() should be called to reset the environment's internal state.
        Input
        -----
        rl_actions : an action provided by the rl algorithm
        Outputs
        -------
        (observation, reward, done, info)
        observation : agent's observation of the current environment
        reward [Float] : amount of reward due to the previous action
        done : a boolean, indicating whether the episode has ended
        info : a dictionary containing other diagnostic information from the previous action
        """
        self.timer += 1
        accel = []
        if self.sumo_params["traci_control"]:
            for veh_id in self.controlled_ids:
                # acceleration action
                action = self.vehicles[veh_id]['controller'].get_action(self)
                accel.append(action)

                # lane changing action
                if self.scenario.lanes > 1:
                    if self.vehicles[veh_id]['lane_changer'] is not None:
                        new_lane = self.vehicles[veh_id]['lane_changer'].get_action(self)
                        self.apply_lane_change([veh_id], target_lane=[new_lane])

            self.apply_acceleration(self.controlled_ids, acc=accel)

        self.apply_rl_actions(rl_actions)

        self.additional_command()

        self.traci_connection.simulationStep()

        # a = self.proc.stderr.read()
        # print(a)

        sumo_crash = False
        for veh_id in self.ids:
            prev_pos = self.get_x_by_id(veh_id)
            prev_rel_pos = self.vehicles[veh_id]["position"]
            self.vehicles[veh_id]["position"] = self.traci_connection.vehicle.getLanePosition(veh_id)
            if self.vehicles[veh_id]["position"] < prev_rel_pos:
                self.vehicles[veh_id]["edge"] = self.traci_connection.vehicle.getRoadID(veh_id)
            if self.timer - self.prev_last_lc[veh_id] >= self.lane_change_duration and self.scenario.lanes > 1:
                self.vehicles[veh_id]["lane"] = self.traci_connection.vehicle.getLaneIndex(veh_id)
            self.vehicles[veh_id]["speed"] = self.traci_connection.vehicle.getSpeed(veh_id)
            # self.vehicles[veh_id]["fuel"] = self.traci_connection.vehicle.getFuelConsumption(veh_id)
            # self.vehicles[veh_id]["distance"] = self.traci_connection.vehicle.getDistance(veh_id)
            try:
                self.vehicles[veh_id]["absolute_position"] += \
                    (self.get_x_by_id(veh_id) - prev_pos) % self.scenario.length
            except ValueError:
                self.vehicles[veh_id]["absolute_position"] = -1001

            if self.vehicles[veh_id]["position"] < 0 or self.vehicles[veh_id]["speed"] < 0:
                print("Traci is returning error codes for some of your values", veh_id)
                sumo_crash = True

        # collect information of the state of the network based on the environment class used
        self.state = self.getState()

        # crash encodes whether sumo experienced a crash or whether there was a crash an an intersection
        sumo_crash = sumo_crash or self.traci_connection.simulation.getEndingTeleportNumber() != 0 \
            or self.traci_connection.simulation.getStartingTeleportNumber() != 0

        intersection_crash = self.check_intersection_crash()

        crash = intersection_crash or sumo_crash

        # compute the reward
        reward = self.compute_reward(self.state, rl_actions, fail=crash)

        if reward < 0:
            print(reward)
            print(self.state[0])

        # TODO: Allow for partial observability
        next_observation = np.copy(self.state)

        if crash:
            # Crash has occurred, end rollout
            if self.fail_safe == "None":
                return Step(observation=next_observation, reward=reward, done=True)
            else:
                print("Crash has occurred! Check failsafes!")
                return Step(observation=next_observation, reward=reward, done=False)
        else:
            return Step(observation=next_observation, reward=reward, done=False)

    # @property
    def reset(self):
        """
        Resets the state of the environment, returning an initial observation.
        Outputs
        -------
        observation : the initial observation of the space. (Initial reward is assumed to be 0.)
        """
        # create the list of colors used to visually distinguish between different types of vehicles
        colors = {}
        key_index = 0
        color_choice = np.random.choice(len(COLORS))
        for key in self.scenario.type_params.keys():
            colors[key] = COLORS[(color_choice + key_index) % len(COLORS)]
            key_index += 1

        # perform shuffling (if requested)
        if self.reset_shuffle:
            shuffled_veh_ids = deepcopy(self.ids)
            random.shuffle(shuffled_veh_ids)

            shuffled_initial_state = dict()
            shuffled_initial_observations = dict()
            for i in range(len(self.ids)):
                shuffled_initial_observations[shuffled_veh_ids[i]] = deepcopy(self.initial_observations[self.ids[i]])
                shuffled_initial_state[shuffled_veh_ids[i]] = deepcopy(self.initial_state[self.ids[i]])

                # this is to ensure that the controllers for lane changing and acceleration do not change
                shuffled_initial_observations[shuffled_veh_ids[i]]["controller"] = \
                    deepcopy(self.initial_observations[shuffled_veh_ids[i]]["controller"])
                shuffled_initial_observations[shuffled_veh_ids[i]]["lane_changer"] = \
                    deepcopy(self.initial_observations[shuffled_veh_ids[i]]["lane_changer"])

                # in addition, the type specified in the initial observations and initial state should not change
                shuffled_initial_observations[shuffled_veh_ids[i]]["type"] = \
                    deepcopy(self.initial_observations[shuffled_veh_ids[i]]["type"])
                shuffled_initial_observations[shuffled_veh_ids[i]]["id"] = \
                    deepcopy(self.initial_observations[shuffled_veh_ids[i]]["id"])

                list_shuffled_initial_state = list(shuffled_initial_state[shuffled_veh_ids[i]])
                list_initial_state = list(self.initial_state[shuffled_veh_ids[i]])
                list_shuffled_initial_state[0] = deepcopy(list_initial_state[0])
                shuffled_initial_state[shuffled_veh_ids[i]] = tuple(list_shuffled_initial_state)

            # update dicts with shuffled data
            self.initial_state = deepcopy(shuffled_initial_state)
            self.initial_observations = deepcopy(shuffled_initial_observations)

        # re-initialize the perceived state
        self.vehicles = deepcopy(self.initial_observations)

        # re-initialize memory on last lc
        self.prev_last_lc = dict()
        for veh_id in self.ids:
            self.prev_last_lc[veh_id] = self.vehicles[veh_id]["last_lc"]

        for veh_id in self.ids:
            type_id, route_id, lane_index, lane_pos, speed, pos = self.initial_state[veh_id]

            # clear controller acceleration queue of traci-controlled vehicles
            if not self.vehicles[veh_id]['type'] == 'rl' and self.vehicles[veh_id]['controller'] is not None:
                self.vehicles[veh_id]['controller'].reset_delay(self)

            # clear vehicles from traci connection and re-introduce vehicles with pre-defined initial position
            self.traci_connection.vehicle.remove(veh_id)
            self.traci_connection.vehicle.addFull(veh_id, route_id, typeID=str(type_id), departLane=str(lane_index),
                                                  departPos=str(lane_pos), departSpeed=str(speed))
            self.traci_connection.vehicle.setColor(veh_id, colors[self.vehicles[veh_id]['type']])

            # reset speed mode
            self.set_speed_mode(veh_id)

            # reset lane change mode
            self.set_lane_change_mode(veh_id)

        self.traci_connection.simulationStep()

        self.state = self.getState()
        observation = np.copy(self.state)

        return observation

    def additional_command(self):
        pass

    def apply_rl_actions(self, rl_actions):
        """
        Specifies the actions to be performed by rl_vehicles
        """
        raise NotImplementedError

    def apply_acceleration(self, veh_ids, acc):
        """
        Given an acceleration, set instantaneous velocity given that acceleration.
        Prevents vehicles from moves backwards (issuing negative velocities).

        :param veh_ids: vehicles to apply the acceleration to
        :param acc: requested accelerations from the vehicles
        :return acc_deviation: difference between the requested acceleration that keeps the velocity positive
        """
        # TODO: delete me? (start here)
        for i, veh_id in enumerate(veh_ids):
            # fail-safe to prevent longitudinal (bumper-to-bumper) crashing
            if self.fail_safe == 'instantaneous':
                safe_acc = self.vehicles[veh_id]['controller'].get_safe_action_instantaneous(self, acc[i])
            elif self.fail_safe == 'eugene':
                safe_acc = self.vehicles[veh_id]['controller'].get_safe_action(self, acc[i])
            else:
                safe_acc = acc[i]

            # fail-safe to prevent crashing at intersections
            if self.intersection_fail_safe != "None":
                safe_acc = self.vehicles[veh_id]['controller'].get_safe_intersection_action(self, safe_acc)

            acc[i] = safe_acc
        # TODO: delete me? (end here)

        # issue traci command for requested acceleration
        thisVel = np.array([self.vehicles[vid]['speed'] for vid in veh_ids])
        requested_nextVel = thisVel + np.array(acc) * self.time_step
        actual_nextVel = requested_nextVel.clip(min=0)

        for i, vid in enumerate(veh_ids):
            self.traci_connection.vehicle.slowDown(vid, actual_nextVel[i], 1)

        # actual_acc = (actual_nextVel - thisVel) / self.time_step
        # acc_deviation = (actual_nextVel - requested_nextVel) / self.time_step
        #
        # return actual_acc, acc_deviation

    def apply_lane_change(self, veh_ids, direction=None, target_lane=None):
        """
        Applies an instantaneous lane-change to a set of vehicles, while preventing vehicles from
        moving to lanes that do not exist.

        Takes as input either a set of directions or a target_lanes. If both are provided, a
        ValueError is raised.

        :param veh_ids: vehicles to apply the lane change to
        :param direction: array on intergers in {-1,1}; -1 to the right, 1 to the left
        :param target_lane: array of indeces of lane to enter
        :return: penalty value: 0 for successful lane change, -1 for impossible lane change
        """
        if direction is not None and target_lane is not None:
            raise ValueError("Cannot provide both a direction and target_lane.")
        elif direction is None and target_lane is None:
            raise ValueError("A direction or target_lane must be specified.")

        for veh_id in veh_ids:
            self.prev_last_lc[veh_id] = self.vehicles[veh_id]["last_lc"]

        if self.scenario.lanes == 1:
            print("Uh oh, single lane track.")
            return -1

        current_lane = np.array([self.vehicles[vid]['lane'] for vid in veh_ids])

        if target_lane is None:
            target_lane = current_lane + direction

        safe_target_lane = np.clip(target_lane, 0, self.scenario.lanes - 1)

        lane_change_penalty = []
        for i, vid in enumerate(veh_ids):
<<<<<<< HEAD
            if safe_target_lane[i] == target_lane[i]:
                lane_change_penalty.append(0)
                if target_lane[i] != current_lane[i]:
                    self.traci_connection.vehicle.changeLane(vid, int(target_lane[i]), 100000)
                self.vehicles[vid]['last_lc'] = self.timer
            else:
                lane_change_penalty.append(-1)
=======
            if vid in self.rl_ids:
                if safe_target_lane[i] == target_lane[i]:
                    self.traci_connection.vehicle.changeLane(vid, int(target_lane[i]), 10000000)
                    if target_lane[i] != current_lane[i]:
                        self.vehicles[vid]['last_lc'] = self.timer
                    penalty.append(0)
                else:
                    penalty.append(-1)
>>>>>>> 2a141ba6

        return lane_change_penalty

    def set_speed_mode(self, veh_id):
        """

        :param veh_id:
        :return:
        """
        speed_mode = 1

        if "rl_sm" in self.sumo_params:
            if veh_id in self.rl_ids:
                if self.sumo_params["rl_sm"] == "aggressive":
                    speed_mode = 0
                elif self.sumo_params["rl_sm"] == "no_collide":
                    speed_mode = 1

        if "human_sm" in self.sumo_params:
            if veh_id not in self.rl_ids:
                if self.sumo_params["human_sm"] == "aggressive":
                    speed_mode = 0
                elif self.sumo_params["human_sm"] == "no_collide":
                    speed_mode = 1

        self.traci_connection.vehicle.setSpeedMode(veh_id, speed_mode)

    def set_lane_change_mode(self, veh_id):
        """

        :param veh_id:
        :return:
        """
        if self.scenario.lanes > 1:
            lc_mode = 768

            if "rl_lc" in self.sumo_params:
                if veh_id in self.rl_ids:
                    if self.sumo_params["rl_lc"] == "aggressive":
                        # Let TRACI make any lane changes it wants
                        lc_mode = 0
                    elif self.sumo_params["rl_lc"] == "no_lat_collide":
                        lc_mode = 256

            if "human_lc" in self.sumo_params:
                if veh_id not in self.rl_ids:
                    if self.sumo_params["human_lc"] == "strategic":
                        lc_mode = 853
                    else:
                        lc_mode = 768

            self.traci_connection.vehicle.setLaneChangeMode(veh_id, lc_mode)

    def check_intersection_crash(self):
        """
        Checks if two vehicles are moving through the same intersection from perpendicular ends

        :return: boolean value (True if crash occurred, False else)
        """
        if len(self.intersection_edges) == 0:
            return False
        else:
            return any([self.intersection_edges[0] in self.vehicles[veh_id]["edge"] for veh_id in self.ids]) \
                   and any([self.intersection_edges[1] in self.vehicles[veh_id]["edge"] for veh_id in self.ids])

    def check_longitudinal_crash(self):
        """
        Checks if the collision was the result of a forward movement (i.e. bumper-to-bumper crash)

        :return: boolean value (True if crash occurred, False else)
        """
        pass

    def check_lane_change_crash(self):
        """
        Checks if the collision was the result of a lane change

        :return: boolean value (True if crash occurred, False else)
        """
        pass

    def get_x_by_id(self, veh_id):
        """
        Returns the position of a vehicle relative to a certain reference (origin)
        """
        raise NotImplementedError

    def getState(self):
        """
        Returns the state of the simulation, dependent on the experiment/environment
        """
        raise NotImplementedError

    @property
    def action_space(self):
        """
        Returns an action space object
        """
        raise NotImplementedError

    @property
    def observation_space(self):
        """
        Returns an observation space object
        """
        raise NotImplementedError

    def compute_reward(self, state, actions, **kwargs):
        """Reward function for RL.
        
        Arguments:
            state {Array-type} -- State of all the vehicles in the simulation
            fail {bool-type} -- represents any crash or fail not explicitly present in the state
        """
        raise NotImplementedError

    def render(self):
        """
        Description of the state for when verbose mode is on.
        """
        raise NotImplementedError

    def terminate(self):
        """
        Closes the TraCI I/O connection. Should be done at end of every experiment.
        Must be in Environment because the environment opens the TraCI connection.
        """
        self.traci_connection.close()

    def close(self):
        self.terminate()<|MERGE_RESOLUTION|>--- conflicted
+++ resolved
@@ -340,12 +340,11 @@
 
         crash = intersection_crash or sumo_crash
 
+        if intersection_crash:
+            print("intersection crash!")
+
         # compute the reward
         reward = self.compute_reward(self.state, rl_actions, fail=crash)
-
-        if reward < 0:
-            print(reward)
-            print(self.state[0])
 
         # TODO: Allow for partial observability
         next_observation = np.copy(self.state)
@@ -356,7 +355,7 @@
                 return Step(observation=next_observation, reward=reward, done=True)
             else:
                 print("Crash has occurred! Check failsafes!")
-                return Step(observation=next_observation, reward=reward, done=False)
+                return Step(observation=next_observation, reward=reward, done=True)
         else:
             return Step(observation=next_observation, reward=reward, done=False)
 
@@ -524,7 +523,6 @@
 
         lane_change_penalty = []
         for i, vid in enumerate(veh_ids):
-<<<<<<< HEAD
             if safe_target_lane[i] == target_lane[i]:
                 lane_change_penalty.append(0)
                 if target_lane[i] != current_lane[i]:
@@ -532,16 +530,6 @@
                 self.vehicles[vid]['last_lc'] = self.timer
             else:
                 lane_change_penalty.append(-1)
-=======
-            if vid in self.rl_ids:
-                if safe_target_lane[i] == target_lane[i]:
-                    self.traci_connection.vehicle.changeLane(vid, int(target_lane[i]), 10000000)
-                    if target_lane[i] != current_lane[i]:
-                        self.vehicles[vid]['last_lc'] = self.timer
-                    penalty.append(0)
-                else:
-                    penalty.append(-1)
->>>>>>> 2a141ba6
 
         return lane_change_penalty
 
