from cistar.envs.base_env import SumoEnvironment

import numpy as np


class IntersectionEnvironment(SumoEnvironment):
    """
    A class that may be used to design environments with intersections. Allows
    the user to calculate the distance a vehicle is from the nearest
    intersection, assuming the function "specify_intersection_edge_starts" in
    the scenario class is properly prepared.
    """

    def __init__(self, env_params, sumo_params, scenario):
        super(IntersectionEnvironment, self).__init__(
            env_params, sumo_params, scenario)

        self.intersection_edges = []
        if hasattr(self.scenario, "intersection_edgestarts"):
            for intersection_tuple in self.scenario.intersection_edgestarts:
                self.intersection_edges.append(intersection_tuple[0])

<<<<<<< HEAD
    def get_distance_to_intersection(self, veh_id):
=======
    def get_distance_to_intersection(self, veh_ids):
>>>>>>> c413b796
        """
        Determines the smallest distance from the current vehicle's position to
        any of the intersections.

        Parameters
        ----------
        veh_id: str
            vehicle identifier

        Yields
        ------
        tup
            1st element: distrnace to closest intersection
            2nd element: intersection ID (which also specifies which side of the
            intersection the vehicle will be arriving at)
        """
        if isinstance(veh_ids, list):
            return [self.find_intersection_dist(veh_id)[0] for veh_id in veh_ids]
        else:
            return self.find_intersection_dist(veh_ids)

    def find_intersection_dist(self, veh_id):
        this_pos = self.get_x_by_id(veh_id)

        if not self.scenario.intersection_edgestarts:
            raise ValueError("The scenario does not contain intersections.")

        dist = []
        intersection = []
        for intersection_tuple in self.scenario.intersection_edgestarts:
<<<<<<< HEAD
=======
            # dist.append((intersection_tuple[1] - this_pos) % self.scenario.length)
>>>>>>> c413b796
            dist.append((intersection_tuple[1] - this_pos))
            intersection.append(intersection_tuple[0])

        ind = np.argmin(np.abs(dist))

        return dist[ind], intersection[ind]

    def sort_by_intersection_dist(self):
        """
        Sorts the vehicle ids of vehicles in the network by their distance to the intersection.
        The base environment does this by sorting vehicles by their distance to intersection, as specified
        by the "get_distance_to_intersection" function.

        :return: a list of sorted vehicle ids
                 an extra component (list, tuple, etc...) containing extra sorted data, such as positions.
                  If no extra component is needed, a value of None should be returned
        """
        sorted_indx = np.argsort(self.get_distance_to_intersection(self.ids))
        sorted_ids = np.array(self.ids)[sorted_indx]
        return sorted_ids
<|MERGE_RESOLUTION|>--- conflicted
+++ resolved
@@ -20,24 +20,20 @@
             for intersection_tuple in self.scenario.intersection_edgestarts:
                 self.intersection_edges.append(intersection_tuple[0])
 
-<<<<<<< HEAD
-    def get_distance_to_intersection(self, veh_id):
-=======
     def get_distance_to_intersection(self, veh_ids):
->>>>>>> c413b796
         """
         Determines the smallest distance from the current vehicle's position to
         any of the intersections.
 
         Parameters
         ----------
-        veh_id: str
+        veh_ids: str
             vehicle identifier
 
         Yields
         ------
         tup
-            1st element: distrnace to closest intersection
+            1st element: distance to closest intersection
             2nd element: intersection ID (which also specifies which side of the
             intersection the vehicle will be arriving at)
         """
@@ -55,10 +51,6 @@
         dist = []
         intersection = []
         for intersection_tuple in self.scenario.intersection_edgestarts:
-<<<<<<< HEAD
-=======
-            # dist.append((intersection_tuple[1] - this_pos) % self.scenario.length)
->>>>>>> c413b796
             dist.append((intersection_tuple[1] - this_pos))
             intersection.append(intersection_tuple[0])
 
@@ -68,14 +60,21 @@
 
     def sort_by_intersection_dist(self):
         """
-        Sorts the vehicle ids of vehicles in the network by their distance to the intersection.
-        The base environment does this by sorting vehicles by their distance to intersection, as specified
-        by the "get_distance_to_intersection" function.
+        Sorts the vehicle ids of vehicles in the network by their distance to
+        the intersection.
+        The base environment does this by sorting vehicles by their distance to
+        intersection, as specified by the "get_distance_to_intersection"
+        function.
 
-        :return: a list of sorted vehicle ids
-                 an extra component (list, tuple, etc...) containing extra sorted data, such as positions.
-                  If no extra component is needed, a value of None should be returned
+        Returns
+        -------
+        sorted_ids: list
+            a list of all vehicle IDs sorted by position
+        sorted_extra_data: list or tuple
+            an extra component (list, tuple, etc...) containing extra sorted
+            data, such as positions. If no extra component is needed, a value
+            of None should be returned
         """
         sorted_indx = np.argsort(self.get_distance_to_intersection(self.ids))
         sorted_ids = np.array(self.ids)[sorted_indx]
-        return sorted_ids
+        return sorted_ids