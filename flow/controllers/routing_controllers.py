--- conflicted
+++ resolved
@@ -14,19 +14,13 @@
 
     def choose_route(self, env):
         """Adopt the current edge's route if about to leave the network."""
-<<<<<<< HEAD
-        if len(env.vehicles.get_route(self.veh_id)) == 0:
+        if len(env.k.vehicle.get_route(self.veh_id)) == 0:
             # this occurs to inflowing vehicles, whose information is not added
             # to the subscriptions in the first step that they departed
             return None
-        elif env.vehicles.get_edge(self.veh_id) == \
-                env.vehicles.get_route(self.veh_id)[-1]:
-            return env.available_routes[env.vehicles.get_edge(self.veh_id)]
-=======
-        if env.k.vehicle.get_edge(self.veh_id) == \
+        elif env.k.vehicle.get_edge(self.veh_id) == \
                 env.k.vehicle.get_route(self.veh_id)[-1]:
             return env.available_routes[env.k.vehicle.get_edge(self.veh_id)]
->>>>>>> 1067b8c6
         else:
             return None
 
@@ -70,19 +64,13 @@
     """A router used to re-route a vehicle within a grid environment."""
 
     def choose_route(self, env):
-<<<<<<< HEAD
-        if len(env.vehicles.get_route(self.veh_id)) == 0:
+        if len(env.k.vehicle.get_route(self.veh_id)) == 0:
             # this occurs to inflowing vehicles, whose information is not added
             # to the subscriptions in the first step that they departed
             return None
-        elif env.vehicles.get_edge(self.veh_id) == \
-                env.vehicles.get_route(self.veh_id)[-1]:
-            return [env.vehicles.get_edge(self.veh_id)]
-=======
-        if env.k.vehicle.get_edge(self.veh_id) == \
+        elif env.k.vehicle.get_edge(self.veh_id) == \
                 env.k.vehicle.get_route(self.veh_id)[-1]:
-            new_route = [env.k.vehicle.get_edge(self.veh_id)]
->>>>>>> 1067b8c6
+            return [env.k.vehicle.get_edge(self.veh_id)]
         else:
             return None
 
