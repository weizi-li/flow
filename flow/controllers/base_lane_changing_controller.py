--- conflicted
+++ resolved
@@ -1,8 +1,4 @@
 class BaseLaneChangeController:
-<<<<<<< HEAD
-
-=======
->>>>>>> fb3f0d54
     def __init__(self, veh_id, lane_change_params={}):
         """Base class for lane-changing controllers.
 
@@ -46,17 +42,10 @@
             requested lane change action
         """
         raise NotImplementedError
-<<<<<<< HEAD
 
     def get_action(self, env):
         """Returns the action of the lane change controller
 
-=======
-
-    def get_action(self, env):
-        """Returns the action of the lane change controller
-
->>>>>>> fb3f0d54
         Modifies the lane change action to ensure safety, if requested.
 
         Returns
