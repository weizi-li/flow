--- conflicted
+++ resolved
@@ -179,15 +179,9 @@
 
             if this_vel + action * sim_step > safe_velocity:
                 if safe_velocity > 0:
-<<<<<<< HEAD
-                    return (safe_velocity - this_vel)/sim_step
-                else:
-                    return -this_vel/sim_step
-=======
                     return (safe_velocity - this_vel) / sim_step
                 else:
                     return -this_vel / sim_step
->>>>>>> fb3f0d54
             else:
                 return action
 
