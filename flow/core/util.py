"""
A collection of utility functions for Flow

Attributes
----------
E : etree.Element
    Description
"""
import errno
import importlib
import json
import os
import tempfile
from lxml import etree
from datetime import datetime
<<<<<<< HEAD

from gym.envs.registration import register

from flow.controllers import *
from flow.core.params import SumoCarFollowingParams, SumoLaneChangeParams, \
    InFlows
=======
from xml.etree import ElementTree

from gym.envs.registration import register

from flow.core.params import SumoCarFollowingParams, SumoLaneChangeParams
from flow.controllers.rlcontroller import RLController
from flow.controllers.car_following_models import *
from flow.core.params import InFlows
from flow.controllers.velocity_controllers import *
from flow.controllers.lane_change_controllers import *
from flow.controllers.routing_controllers import ContinuousRouter
from flow.core.params import InFlows
>>>>>>> 17ca3ce8

E = etree.Element


class NameEncoder(json.JSONEncoder):

    """
    Custom encoder used to generate ``flow_params.json``
    Extends ``json.JSONEncoder``.
    """

    allowed_types = [dict, list, tuple, str, int, float, bool, type(None)]

    def default(self, obj):
        """
        Default encoder (required to extend ``JSONEncoder``)

        Parameters
        ----------
        obj : Object
            Object to encode

        Returns
        -------
        Object
            A representation of ``obj`` that can be encoded
        """

        if obj not in self.allowed_types:
            if hasattr(obj, '__name__'):
                return obj.__name__
            else:
                return obj.__dict__
        return json.JSONEncoder.default(self, obj)


def rllib_logger_creator(result_dir, env_name, loggerfn):
    logdir_prefix = env_name + '_' + \
                    datetime.today().strftime("%Y-%m-%d_%H-%M-%S")
    if not os.path.exists(result_dir):
        os.makedirs(result_dir)
    logdir = tempfile.mkdtemp(prefix=logdir_prefix, dir=result_dir)

    return lambda config: loggerfn(config, logdir, None)


def unstring_flow_params(flow_params):
    """
    Summary

    Parameters
    ----------
    flow_params : dict
        Large dictionary of flow parameters for experiment,
        passed in to ``make_create_env`` and used to create
        ``flow_params.json`` file used by exp visualizer

    Returns
    -------
    dict
        Dictionary similar to flow_params but with function
        and module names evaluated, so that the new dict
        can be passed directly to ``make_create_env``
    """

    better_params = flow_params.copy()

    veh_params = flow_params['veh']
    better_veh_params = [eval_veh_params(veh_param) for
                         veh_param in veh_params]
    better_net_params = eval_net_params(flow_params)
    better_params['veh'] = better_veh_params
    better_params['net'] = better_net_params

    if 'additional_params' in flow_params['env']:
        if 'scenario_type' in flow_params['env']['additional_params']:
            evaluated_scenario = eval(flow_params['env']['additional_params']
                                      ['scenario_type'])
            better_params['env']['additional_params']['scenario_type'] = \
                evaluated_scenario

    return better_params


def eval_net_params(flow_params):
    """
        Evaluates net parameters, since params like Inflows can't be
        serialized and output to JSON.

        Parameters
        ----------
        orig_params : dict
            Original flow parameters, read in from ``flow_params.json``

        Returns
        -------
        dict
            Evaluated net params with instantiated inflow
        """

    better_params = flow_params.copy()
    inflow = InFlows()
    new_inflow_list = []
    if 'in_flows' in flow_params['net']:
        inflow_obj = flow_params['net']['in_flows']['_InFlows__flows']
        for obj in inflow_obj:
            temp = {}
            for key in obj.keys():
                if key == 'vtype':
                    temp['veh_type'] = obj[key]
                elif key == 'begin':
                    temp['edge'] = str(obj[key])
                elif key == 'depart_speed':
                    temp['departSpeed'] = obj[key]
                elif key == 'probability' or key == 'departSpeed' or \
                        key == 'departLane' or key == 'vehsPerHour':
                    temp[key] = obj[key]
            new_inflow_list.append(temp)
        # add created inflows to inflow container
        [inflow.add(**inflow_i) for inflow_i in new_inflow_list]
        better_params['net']['in_flows'] = inflow

    return better_params['net']


def eval_veh_params(orig_params):
    """
    Evaluates vehicle parameters, since params like IDMController can't be
    serialized and output to JSON. Thus, the JSON file stores those as
    their names, with string 'IDMController' instead of the object
    ``<flow.controllers.car_following_models.IDMController``. ``util.py``
    imports required car-following models, lane-change controllers,
    routers, and SUMO parameters. This function evaluates those names
    and returns a dict with the actual objects (evaluated) instead of
    their names.

    Parameters
    ----------
    orig_params : dict
        Original vehicle parameters, read in from ``flow_params.json``

    Returns
    -------
    dict
        Evaluated vehicle parameters, string names of objects
        replaced with actual objects
    """

    new_params = orig_params.copy()

    if 'acceleration_controller' in new_params:
        new_controller = (eval(orig_params['acceleration_controller'][0]),
                               orig_params['acceleration_controller'][1])
        new_params['acceleration_controller'] = new_controller
    if 'lane_change_controller' in new_params:
        new_lc_controller = (eval(orig_params['lane_change_controller'][0]),
                                  orig_params['lane_change_controller'][1])
        new_params['lane_change_controller'] = new_lc_controller
    if 'routing_controller' in new_params:
        new_route_controller = (eval(orig_params['routing_controller'][0]),
                                     orig_params['routing_controller'][1])
        new_params['routing_controller'] = new_route_controller
    if 'sumo_car_following_params' in new_params:
        cf_params = SumoCarFollowingParams()
        cf_params.controller_params = (orig_params['sumo_car_following_params']
                                       ['controller_params'])
        new_params['sumo_car_following_params'] = cf_params

    if 'sumo_lc_params' in new_params:
        lc_params = SumoLaneChangeParams()
        lc_params.controller_params = \
            orig_params['sumo_lc_params']['controller_params']
        new_params['sumo_lc_params'] = lc_params

    return new_params


def get_rllib_params(path):
    """
    Returns rllib experiment parameters, given an experiment result folder

    Parameters
    ----------
    path : str
        Path to an rllib experiment result directory

    Returns
    -------
    dict
        Dictionary of rllib parameters, namely discount factor gamma,
        rollout horizon, and NN hidden layer format
    """

    jsonfile = path + '/params.json'
    jsondata = json.loads(open(jsonfile).read())

    gamma = jsondata['gamma']
    horizon = jsondata['horizon']
    hidden_layers = jsondata['model']['fcnet_hiddens']
    rllib_params = {'gamma': gamma,
                    'horizon': horizon,
                    'hidden_layers': hidden_layers}

    return rllib_params


def get_rllib_config(path):
    jsonfile = path + '/params.json'  # params.json is the config file
    jsondata = json.loads(open(jsonfile).read())
    return jsondata


def get_flow_params(config):
    """
    Returns Flow experiment parameters, given an experiment result folder

    Parameters
    ----------
    path : str
        Path to an rllib experiment result directory (``flow_params.json`` is
        in the same folder as ``params.json``)

    Returns
    -------
    dict
        Dict of flow parameters, like net_params, env_params, vehicle
        characteristics, etc
    function
        ``make_create_env`` is the higher-order function passed to
        rllib as the environment in which to train
    """

    flow_params = json.loads(config['env_config']['flow_params'])
    flow_params = unstring_flow_params(flow_params)

    module_name = 'examples.rllib.' + flow_params['module']

    env_module = importlib.import_module(module_name)
    make_create_env = env_module.make_create_env

    return flow_params, make_create_env


def register_env(env_name, sumo_params, type_params, env_params, net_params,
                 initial_config, scenario, env_version_num=0):
    num_steps = env_params.horizon
    register(
        id=env_name + '-v' + str(env_version_num),
        entry_point='flow.envs:' + env_name,
        max_episode_steps=num_steps,
        kwargs={
            "env_params": env_params,
            "sumo_params": sumo_params,
            "scenario": scenario
        }
    )


def makexml(name, nsl):
    xsi = "http://www.w3.org/2001/XMLSchema-instance"
    ns = {"xsi": xsi}
    attr = {"{%s}noNamespaceSchemaLocation" % xsi: nsl}
    t = E(name, attrib=attr, nsmap=ns)
    return t


def printxml(t, fn):
    etree.ElementTree(t).write(fn, pretty_print=True, encoding='UTF-8',
                               xml_declaration=True)


def ensure_dir(path):
    try:
        os.makedirs(path)
    except OSError as exception:
        if exception.errno != errno.EEXIST:
            raise
<<<<<<< HEAD
    return path
=======
    return path


def emission_to_csv(emission_path, output_path=None):
    """Converts an emission file generated by sumo during an computational
    experiment into a csv file.

    Parameters
    ----------
    emission_path: str
        path to the emission file that should be converted
    output_path: str
        path to the csv file that will be generated, default is the same
        directory as the emission file, with the same name

    Yields
    ------
    A csv file with all the information from the emission file

    Note
    ----
    The emission file contains information generated by sumo, not flow. This
    means that some data, such as absolute position, is not immediately
    available from the emission file, but can be recreated.
    """
    parser = etree.XMLParser(recover=True)
    tree = ElementTree.parse(emission_path, parser=parser)
    root = tree.getroot()

    # parse the xml data into a dict
    out_data = []
    for time in root.findall('timestep'):
        t = float(time.attrib['time'])

        for car in time:
            out_data.append(dict())
            try:
                out_data[-1]['time'] = t
                out_data[-1]['CO'] = float(car.attrib['CO'])
                out_data[-1]['y'] = float(car.attrib['y'])
                out_data[-1]['CO2'] = float(car.attrib['CO2'])
                out_data[-1]['electricity'] = float(car.attrib['electricity'])
                out_data[-1]['type'] = car.attrib['type']
                out_data[-1]['id'] = car.attrib['id']
                out_data[-1]['eclass'] = car.attrib['eclass']
                out_data[-1]['waiting'] = float(car.attrib['waiting'])
                out_data[-1]['NOx'] = float(car.attrib['NOx'])
                out_data[-1]['fuel'] = float(car.attrib['fuel'])
                out_data[-1]['HC'] = float(car.attrib['HC'])
                out_data[-1]['x'] = float(car.attrib['x'])
                out_data[-1]['route'] = car.attrib['route']
                out_data[-1]['relative_position'] = float(car.attrib['pos'])
                out_data[-1]['noise'] = float(car.attrib['noise'])
                out_data[-1]['angle'] = float(car.attrib['angle'])
                out_data[-1]['PMx'] = float(car.attrib['PMx'])
                out_data[-1]['speed'] = float(car.attrib['speed'])
                out_data[-1]['edge_id'] = car.attrib['lane'].rpartition('_')[0]
                out_data[-1]['lane_number'] = car.attrib['lane'].\
                    rpartition('_')[-1]
            except KeyError:
                del out_data[-1]

    # sort the elements of the dictionary by the vehicle id
    out_data = sorted(out_data, key=lambda k: k['id'])

    # default output path
    if output_path is None:
        output_path = emission_path[:-3] + 'csv'

    # output the dict data into a csv file
    keys = out_data[0].keys()
    with open(output_path, 'w') as output_file:
        dict_writer = csv.DictWriter(output_file, keys)
        dict_writer.writeheader()
        dict_writer.writerows(out_data)
>>>>>>> 17ca3ce8
<|MERGE_RESOLUTION|>--- conflicted
+++ resolved
@@ -6,6 +6,7 @@
 E : etree.Element
     Description
 """
+import csv
 import errno
 import importlib
 import json
@@ -13,27 +14,13 @@
 import tempfile
 from lxml import etree
 from datetime import datetime
-<<<<<<< HEAD
+from xml.etree import ElementTree
 
 from gym.envs.registration import register
 
 from flow.controllers import *
 from flow.core.params import SumoCarFollowingParams, SumoLaneChangeParams, \
     InFlows
-=======
-from xml.etree import ElementTree
-
-from gym.envs.registration import register
-
-from flow.core.params import SumoCarFollowingParams, SumoLaneChangeParams
-from flow.controllers.rlcontroller import RLController
-from flow.controllers.car_following_models import *
-from flow.core.params import InFlows
-from flow.controllers.velocity_controllers import *
-from flow.controllers.lane_change_controllers import *
-from flow.controllers.routing_controllers import ContinuousRouter
-from flow.core.params import InFlows
->>>>>>> 17ca3ce8
 
 E = etree.Element
 
@@ -311,9 +298,6 @@
     except OSError as exception:
         if exception.errno != errno.EEXIST:
             raise
-<<<<<<< HEAD
-    return path
-=======
     return path
 
 
@@ -388,5 +372,4 @@
     with open(output_path, 'w') as output_file:
         dict_writer = csv.DictWriter(output_file, keys)
         dict_writer.writeheader()
-        dict_writer.writerows(out_data)
->>>>>>> 17ca3ce8
+        dict_writer.writerows(out_data)