"""Contains the vehicles class."""

from flow.controllers.car_following_models import SimCarFollowingController
from flow.controllers.rlcontroller import RLController
from flow.controllers.lane_change_controllers import SimLaneChangeController
import collections
from bisect import bisect_left
import itertools
import numpy as np

import traci.constants as tc

from flow.core.params import SumoCarFollowingParams, SumoLaneChangeParams


class Vehicles:
    """Base vehicle class.

    This is used to describe the state of all vehicles in the network.
    State information on the vehicles for a given time step can be set or
    retrieved from this class.
    """

    def __init__(self):
        """Instantiate the base vehicle class."""
        self.__ids = []  # ids of all vehicles
        self.__human_ids = []  # ids of human-driven vehicles
        self.__controlled_ids = []  # ids of flow-controlled vehicles
        self.__controlled_lc_ids = []  # ids of flow lc-controlled vehicles
        self.__rl_ids = []  # ids of rl-controlled vehicles
        self.__observed_ids = []  # ids of the observed vehicles

        # vehicles: Key = Vehicle ID, Value = Dictionary describing the vehicle
        # Ordered dictionary used to keep neural net inputs in order
        self.__vehicles = collections.OrderedDict()

        # create a sumo_observations variable that will carry all information
        # on the state of the vehicles for a given time step
        self.__sumo_obs = None

        self.num_vehicles = 0  # total number of vehicles in the network
        self.num_rl_vehicles = 0  # number of rl vehicles in the network
        self.num_types = 0  # number of unique types of vehicles in the network
        self.types = []  # types of vehicles in the network
        self.initial_speeds = []  # speed of vehicles at the start of a rollout

        # contains the parameters associated with each type of vehicle
        self.type_parameters = dict()

        # contain the minGap attribute of each type of vehicle
        self.minGap = dict()

        # list of vehicle ids located in each edge in the network
        self._ids_by_edge = dict()

        # number of vehicles that entered the network for every time-step
        self._num_departed = []
        self._arrived_ids = []

        # number of vehicles to exit the network for every time-step
        self._num_arrived = []
        self._departed_ids = []

        # simulation step size
        self.sim_step = 0

        # initial state of the vehicles class, used for serialization purposes
        self.initial = []

    def add(self,
            veh_id,
            acceleration_controller=(SimCarFollowingController, {}),
            lane_change_controller=(SimLaneChangeController, {}),
            routing_controller=None,
            num_vehicles=1,
<<<<<<< HEAD
            initial_speed=0,
            sumo_car_following_params=None,
            sumo_lc_params=None):
=======
            car_following_params=None,
            lane_change_params=None):
>>>>>>> 60007d66
        """Add a sequence of vehicles to the list of vehicles in the network.

        Parameters
        ----------
        veh_id : str
            base vehicle ID for the vehicles (will be appended by a number)
        acceleration_controller : tup, optional
            1st element: flow-specified acceleration controller
            2nd element: controller parameters (may be set to None to maintain
            default parameters)
        lane_change_controller : tup, optional
            1st element: flow-specified lane-changer controller
            2nd element: controller parameters (may be set to None to maintain
            default parameters)
        routing_controller : tup, optional
            1st element: flow-specified routing controller
            2nd element: controller parameters (may be set to None to maintain
            default parameters)
        initial_speed : float, optional
            initial speed of the vehicles being added (in m/s)
        num_vehicles : int, optional
            number of vehicles of this type to be added to the network
        car_following_params : flow.core.params.SumoCarFollowingParams
            Params object specifying attributes for Sumo car following model.
        lane_change_params : flow.core.params.SumoLaneChangeParams
            Params object specifying attributes for Sumo lane changing model.
        """
        if car_following_params is None:
            # FIXME: depends on simulator
            car_following_params = SumoCarFollowingParams()

        if lane_change_params is None:
            # FIXME: depends on simulator
            lane_change_params = SumoLaneChangeParams()

        type_params = {}
        type_params.update(car_following_params.controller_params)
        type_params.update(lane_change_params.controller_params)

        # If a vehicle is not sumo or RL, let the minGap be zero so that it
        # does not tamper with the dynamics of the controller
        if acceleration_controller[0] != SimCarFollowingController \
                and acceleration_controller[0] != RLController:
            type_params["minGap"] = 0.0

        # this dict will be used when trying to introduce new vehicles into
        # the network via a flow
        self.type_parameters[veh_id] = \
            {"acceleration_controller": acceleration_controller,
             "lane_change_controller": lane_change_controller,
             "routing_controller": routing_controller,
<<<<<<< HEAD
             "initial_speed": initial_speed,
             "sumo_car_following_params": sumo_car_following_params,
             "sumo_lc_params": sumo_lc_params}
=======
             "initial_speed": initial_speed,  # TODO: remove
             "car_following_params": car_following_params,
             "lane_change_params": lane_change_params}
>>>>>>> 60007d66

        self.initial.append({
            "veh_id":
                veh_id,
            "acceleration_controller":
                acceleration_controller,
            "lane_change_controller":
                lane_change_controller,
            "routing_controller":
                routing_controller,
            "initial_speed":
                initial_speed,
            "num_vehicles":
                num_vehicles,
            "car_following_params":
                car_following_params,
            "lane_change_params":
                lane_change_params
        })

        # this is used to return the actual headways from the vehicles class
        self.minGap[veh_id] = type_params["minGap"]

        for i in range(num_vehicles):
            v_id = veh_id + '_%d' % i

            # add the vehicle to the list of vehicle ids
            self.__ids.append(v_id)

            self.__vehicles[v_id] = dict()

            # specify the type
            self.__vehicles[v_id]["type"] = veh_id

            # specify the acceleration controller class
            self.__vehicles[v_id]["acc_controller"] = \
                acceleration_controller[0](
                    v_id,
                    car_following_params=car_following_params,
                    **acceleration_controller[1])

            # specify the lane-changing controller class
            self.__vehicles[v_id]["lane_changer"] = \
                lane_change_controller[0](veh_id=v_id,
                                          **lane_change_controller[1])

            # specify the routing controller class
            if routing_controller is not None:
                self.__vehicles[v_id]["router"] = \
                    routing_controller[0](veh_id=v_id,
                                          router_params=routing_controller[1])
            else:
                self.__vehicles[v_id]["router"] = None

            # specify the speed of vehicles at the start of a rollout
            self.__vehicles[v_id]["initial_speed"] = initial_speed

            # check if the vehicle is human-driven or autonomous
            if acceleration_controller[0] == RLController:
                self.__rl_ids.append(v_id)
            else:
                self.__human_ids.append(v_id)

                # check if the vehicle's lane-changing / acceleration actions
                # are controlled by sumo or not.
                if acceleration_controller[0] != SimCarFollowingController:
                    self.__controlled_ids.append(v_id)
                if lane_change_controller[0] != SimLaneChangeController:
                    self.__controlled_lc_ids.append(v_id)

        # update the variables for the number of vehicles in the network
        self.num_vehicles = len(self.__ids)
        self.num_rl_vehicles = len(self.__rl_ids)

        # increase the number of unique types of vehicles in the network, and
        # add the type to the list of types
        self.num_types += 1
        self.types.append({"veh_id": veh_id, "type_params": type_params})

    def update(self, vehicle_obs, sim_obs, env):
        """Update the vehicle class with data from the current time step.

        The following actions are performed:
        * The state of all vehicles is modified to match their state at the
          current time step. This includes states specified by sumo, and states
          explicitly defined by flow, e.g. "absolute_position".
        * If vehicles exit the network, they are removed from the vehicles
          class, and newly departed vehicles are introduced to the class.

        Parameters
        ----------
        vehicle_obs : dict
            vehicle observations provided from sumo via subscriptions
        sim_obs : dict
            simulation observations provided from sumo via subscriptions
        env : Environment type
            state of the environment at the current time step
        """
        # remove exiting vehicles from the vehicles class
        for veh_id in sim_obs[tc.VAR_ARRIVED_VEHICLES_IDS]:
            if veh_id not in sim_obs[tc.VAR_TELEPORT_STARTING_VEHICLES_IDS]:
                self.remove(veh_id)
            else:
                # this is meant to resolve the KeyError bug when there are
                # collisions
                vehicle_obs[veh_id] = self.__sumo_obs[veh_id]

        # add entering vehicles into the vehicles class
        for veh_id in sim_obs[tc.VAR_DEPARTED_VEHICLES_IDS]:
            veh_type = env.traci_connection.vehicle.getTypeID(veh_id)
            if veh_id in self.get_ids():
                # this occurs when a vehicle is actively being removed and
                # placed again in the network to ensure a constant number of
                # total vehicles (e.g. GreenWaveEnv). In this case, the vehicle
                # is already in the class; its state data just needs to be
                # updated
                pass
            else:
                self._add_departed(veh_id, veh_type, env)

        if env.time_counter == 0:
            # reset all necessary values
            for veh_id in self.__rl_ids:
                self.set_state(veh_id, "last_lc", -float("inf"))
            self._num_departed.clear()
            self._num_arrived.clear()
            self._departed_ids.clear()
            self._arrived_ids.clear()
            self.sim_step = env.sim_step
        else:
            # update the "last_lc" variable
            for veh_id in self.__rl_ids:
                prev_lane = self.get_lane(veh_id)
                if vehicle_obs[veh_id][tc.VAR_LANE_INDEX] != \
                        prev_lane and veh_id in self.__rl_ids:
                    self.set_state(veh_id, "last_lc", env.time_counter)

            # update the "absolute_position" variable
            for veh_id in self.__ids:
                prev_pos = env.get_x_by_id(veh_id)
                this_edge = vehicle_obs.get(veh_id, {}).get(tc.VAR_ROAD_ID, "")
                this_pos = vehicle_obs.get(veh_id, {}).get(
                    tc.VAR_LANEPOSITION, -1001)

                # in case the vehicle isn't in the network
                if this_edge == "":
                    self.set_absolute_position(veh_id, -1001)
                else:
                    change = env.k.scenario.get_x(this_edge, this_pos) \
                        - prev_pos
                    new_abs_pos = (self.get_absolute_position(veh_id) +
                                   change) % env.k.scenario.length()
                    self.set_absolute_position(veh_id, new_abs_pos)

            # updated the list of departed and arrived vehicles
            self._num_departed.append(
                len(sim_obs[tc.VAR_DEPARTED_VEHICLES_IDS]))
            self._num_arrived.append(len(sim_obs[tc.VAR_ARRIVED_VEHICLES_IDS]))
            self._departed_ids.append(sim_obs[tc.VAR_ARRIVED_VEHICLES_IDS])
            self._arrived_ids.append(sim_obs[tc.VAR_ARRIVED_VEHICLES_IDS])

        # update the "headway", "leader", and "follower" variables
        for veh_id in self.__ids:
            _position = vehicle_obs[veh_id][tc.VAR_POSITION]
            _angle = vehicle_obs[veh_id][tc.VAR_ANGLE]
            _time_step = sim_obs[tc.VAR_TIME_STEP]
            _time_delta = sim_obs[tc.VAR_DELTA_T]
            self.__vehicles[veh_id]["orientation"] = list(_position) + [_angle]
            self.__vehicles[veh_id]["timestep"] = _time_step
            self.__vehicles[veh_id]["timedelta"] = _time_delta
            headway = vehicle_obs.get(veh_id, {}).get(tc.VAR_LEADER, None)
            # check for a collided vehicle or a vehicle with no leader
            if headway is None:
                self.__vehicles[veh_id]["leader"] = None
                self.__vehicles[veh_id]["follower"] = None
                self.__vehicles[veh_id]["headway"] = 1e+3
            else:
                vtype = self.get_type(veh_id)
                min_gap = self.minGap[vtype]
                self.__vehicles[veh_id]["headway"] = headway[1] + min_gap
                self.__vehicles[veh_id]["leader"] = headway[0]
                try:
                    self.__vehicles[headway[0]]["follower"] = veh_id
                except KeyError:
                    pass

        # update the sumo observations variable
        self.__sumo_obs = vehicle_obs.copy()

        # update the lane leaders data for each vehicle
        self._multi_lane_headways(env)

        # make sure the rl vehicle list is still sorted
        self.__rl_ids.sort()

    def _add_departed(self, veh_id, veh_type, env):
        """Add a vehicle that entered the network from an inflow or reset.

        Parameters
        ----------
        veh_id: str
            name of the vehicle
        veh_type: str
            type of vehicle, as specified to sumo
        env: Env type
            state of the environment at the current time step
        """
        if veh_type not in self.type_parameters:
            raise KeyError("Entering vehicle is not a valid type.")

        self.num_vehicles += 1
        self.__ids.append(veh_id)
        self.__vehicles[veh_id] = dict()

        # specify the type
        self.__vehicles[veh_id]["type"] = veh_type

        car_following_params = \
            self.type_parameters[veh_type]["car_following_params"]

        # specify the acceleration controller class
        accel_controller = \
            self.type_parameters[veh_type]["acceleration_controller"]
        self.__vehicles[veh_id]["acc_controller"] = \
            accel_controller[0](veh_id,
                                car_following_params=car_following_params,
                                **accel_controller[1])

        # specify the lane-changing controller class
        lc_controller = \
            self.type_parameters[veh_type]["lane_change_controller"]
        self.__vehicles[veh_id]["lane_changer"] = \
            lc_controller[0](veh_id=veh_id, **lc_controller[1])

        # specify the routing controller class
        rt_controller = self.type_parameters[veh_type]["routing_controller"]
        if rt_controller is not None:
            self.__vehicles[veh_id]["router"] = \
                rt_controller[0](veh_id=veh_id, router_params=rt_controller[1])
        else:
            self.__vehicles[veh_id]["router"] = None

        # add the vehicle's id to the list of vehicle ids
        if accel_controller[0] == RLController:
            self.__rl_ids.append(veh_id)
            self.num_rl_vehicles += 1
        else:
            self.__human_ids.append(veh_id)
            if accel_controller[0] != SimCarFollowingController:
                self.__controlled_ids.append(veh_id)
            if lc_controller[0] != SimLaneChangeController:
                self.__controlled_lc_ids.append(veh_id)

        # subscribe the new vehicle
        env.traci_connection.vehicle.subscribe(veh_id, [
            tc.VAR_LANE_INDEX, tc.VAR_LANEPOSITION, tc.VAR_ROAD_ID,
            tc.VAR_SPEED, tc.VAR_EDGES, tc.VAR_POSITION, tc.VAR_ANGLE,
            tc.VAR_SPEED_WITHOUT_TRACI
        ])
        env.traci_connection.vehicle.subscribeLeader(veh_id, 2000)

        # some constant vehicle parameters to the vehicles class
        self.set_length(veh_id, env.traci_connection.vehicle.getLength(veh_id))

        # set the absolute position of the vehicle
        self.set_absolute_position(veh_id, 0)

        # set the "last_lc" parameter of the vehicle
        self.set_state(veh_id, "last_lc", env.time_counter)

        # specify the initial speed
        self.__vehicles[veh_id]["initial_speed"] = \
            self.type_parameters[veh_type]["initial_speed"]

        # set the speed mode for the vehicle
        speed_mode = self.type_parameters[veh_type][
            "car_following_params"].speed_mode
        env.traci_connection.vehicle.setSpeedMode(veh_id, speed_mode)

        # set the lane changing mode for the vehicle
        lc_mode = self.type_parameters[veh_type][
            "lane_change_params"].lane_change_mode
        env.traci_connection.vehicle.setLaneChangeMode(veh_id, lc_mode)

        # make sure that the order of rl_ids is kept sorted
        self.__rl_ids.sort()

    def remove(self, veh_id):
        """Remove a vehicle.

        Removes all traces of the vehicle from the vehicles class and all valid
        ID lists, and decrements the total number of vehicles in this class.

        Parameters
        ----------
        veh_id: str
            unique identifier of th vehicle to be removed
        """
        del self.__vehicles[veh_id]
        self.__ids.remove(veh_id)
        self.num_vehicles -= 1

        # remove it from all other ids (if it is there)
        if veh_id in self.__human_ids:
            self.__human_ids.remove(veh_id)
            if veh_id in self.__controlled_ids:
                self.__controlled_ids.remove(veh_id)
            if veh_id in self.__controlled_lc_ids:
                self.__controlled_lc_ids.remove(veh_id)
        else:
            self.__rl_ids.remove(veh_id)
            self.num_rl_vehicles -= 1

        # make sure that the rl ids remain sorted
        self.__rl_ids.sort()

    def test_set_speed(self, veh_id, speed):
        """Set the speed of the specified vehicle."""
        self.__sumo_obs[veh_id][tc.VAR_SPEED] = speed

    def set_absolute_position(self, veh_id, absolute_position):
        """Set the absolute position of the specified vehicle."""
        self.__vehicles[veh_id]["absolute_position"] = absolute_position

    def test_set_position(self, veh_id, position):
        """Set the relative position of the specified vehicle."""
        self.__sumo_obs[veh_id][tc.VAR_LANEPOSITION] = position

    def test_set_edge(self, veh_id, edge):
        """Set the edge of the specified vehicle."""
        self.__sumo_obs[veh_id][tc.VAR_ROAD_ID] = edge

    def test_set_lane(self, veh_id, lane):
        """Set the lane index of the specified vehicle."""
        self.__sumo_obs[veh_id][tc.VAR_LANE_INDEX] = lane

    def set_leader(self, veh_id, leader):
        """Set the leader of the specified vehicle."""
        self.__vehicles[veh_id]["leader"] = leader

    def set_follower(self, veh_id, follower):
        """Set the follower of the specified vehicle."""
        self.__vehicles[veh_id]["follower"] = follower

    def set_headway(self, veh_id, headway):
        """Set the headway of the specified vehicle."""
        self.__vehicles[veh_id]["headway"] = headway

    def get_orientation(self, veh_id):
        """Return the orientation of the vehicle of veh_id."""
        return self.__vehicles[veh_id]["orientation"]

    def get_timestep(self, veh_id):
        """Return the time step of the vehicle of veh_id."""
        return self.__vehicles[veh_id]["timestep"]

    def get_timedelta(self, veh_id):
        """Return the simulation time delta of the vehicle of veh_id."""
        return self.__vehicles[veh_id]["timedelta"]

    def get_type(self, veh_id):
        """Return the type of the vehicle of veh_id."""
        return self.__vehicles[veh_id]["type"]

    def get_ids(self):
        """Return the names of all vehicles currently in the network."""
        return self.__ids

    def get_human_ids(self):
        """Return the names of all non-rl vehicles currently in the network."""
        return self.__human_ids

    def get_controlled_ids(self):
        """Return the names of all flow acceleration-controlled vehicles.

        This only include vehicles that are currently in the network.
        """
        return self.__controlled_ids

    def get_controlled_lc_ids(self):
        """Return the names of all flow lane change-controlled vehicles.

        This only include vehicles that are currently in the network.
        """
        return self.__controlled_lc_ids

    def get_rl_ids(self):
        """Return the names of all rl-controlled vehicles in the network."""
        return self.__rl_ids

    def set_observed(self, veh_id):
        """Add a vehicle to the list of observed vehicles."""
        if veh_id not in self.__observed_ids:
            self.__observed_ids.append(veh_id)

    def remove_observed(self, veh_id):
        """Remove a vehicle from the list of observed vehicles."""
        if veh_id in self.__observed_ids:
            self.__observed_ids.remove(veh_id)

    def get_observed_ids(self):
        """Return the list of observed vehicles."""
        return self.__observed_ids

    def get_ids_by_edge(self, edges):
        """Return the names of all vehicles in the specified edge.

        If no vehicles are currently in the edge, then returns an empty list.
        """
        if isinstance(edges, (list, np.ndarray)):
            return sum([self.get_ids_by_edge(edge) for edge in edges], [])
        return self._ids_by_edge.get(edges, []) or []

    def get_inflow_rate(self, time_span):
        """Return the inflow rate (in veh/hr) of vehicles from the network.

        This value is computed over the specified **time_span** seconds.
        """
        if len(self._num_departed) == 0:
            return 0
        num_inflow = self._num_departed[-int(time_span / self.sim_step):]
        return 3600 * sum(num_inflow) / (len(num_inflow) * self.sim_step)

    def get_outflow_rate(self, time_span):
        """Return the outflow rate (in veh/hr) of vehicles from the network.

        This value is computed over the specified **time_span** seconds.
        """
        if len(self._num_arrived) == 0:
            return 0
        num_outflow = self._num_arrived[-int(time_span / self.sim_step):]
        return 3600 * sum(num_outflow) / (len(num_outflow) * self.sim_step)

    def get_num_arrived(self):
        """Return the number of vehicles that arrived in the last time step."""
        if len(self._num_arrived) > 0:
            return self._num_arrived[-1]
        else:
            return 0

    def get_arrived_ids(self):
        """Return the ids of vehicles that arrived in the last time step"""
        if len(self._arrived_ids) > 0:
            return self._arrived_ids[-1]
        else:
            return 0

    def get_departed_ids(self):
        """Return the ids of vehicles that departed in the last time step"""
        if len(self._departed_ids) > 0:
            return self._departed_ids[-1]
        else:
            return 0

    def get_initial_speed(self, veh_id, error=-1001):
        """Return the initial speed upon reset of the specified vehicle.

        Parameters
        ----------
        veh_id : str or list<str>
            vehicle id, or list of vehicle ids
        error : any, optional
            value that is returned if the vehicle is not found

        Returns
        -------
        float
        """
        if isinstance(veh_id, (list, np.ndarray)):
            return [self.get_initial_speed(vehID, error) for vehID in veh_id]
        return self.__vehicles.get(veh_id, {}).get("initial_speed", error)

    def get_speed(self, veh_id, error=-1001):
        """Return the speed of the specified vehicle.

        Parameters
        ----------
        veh_id : str or list<str>
            vehicle id, or list of vehicle ids
        error : any, optional
            value that is returned if the vehicle is not found
        Returns
        -------
        float
        """
        if isinstance(veh_id, (list, np.ndarray)):
            return [self.get_speed(vehID, error) for vehID in veh_id]
        return self.__sumo_obs.get(veh_id, {}).get(tc.VAR_SPEED, error)

    def get_default_speed(self, veh_id, error=-1001):
        """Return the expected speed if no control were applied

        Parameters
        ----------
        veh_id : str or list<str>
            vehicle id, or list of vehicle ids
        error : any, optional
            value that is returned if the vehicle is not found

        Returns
        -------
        float

        """
        if isinstance(veh_id, (list, np.ndarray)):
            return [self.get_default_speed(vehID, error) for vehID in veh_id]
        return self.__sumo_obs.get(veh_id, {}).get(tc.VAR_SPEED_WITHOUT_TRACI,
                                                   error)

    def get_absolute_position(self, veh_id, error=-1001):
        """Return the absolute position of the specified vehicle.

        Parameters
        ----------
        veh_id : str or list<str>
            vehicle id, or list of vehicle ids
        error : any, optional
            value that is returned if the vehicle is not found

        Returns
        -------
        float
        """
        if isinstance(veh_id, (list, np.ndarray)):
            return [
                self.get_absolute_position(vehID, error) for vehID in veh_id
            ]
        return self.__vehicles.get(veh_id, {}).get("absolute_position", error)

    def get_position(self, veh_id, error=-1001):
        """Return the position of the vehicle relative to its current edge.

        Parameters
        ----------
        veh_id : str or list<str>
            vehicle id, or list of vehicle ids
        error : any, optional
            value that is returned if the vehicle is not found

        Returns
        -------
        float
        """
        if isinstance(veh_id, (list, np.ndarray)):
            return [self.get_position(vehID, error) for vehID in veh_id]
        return self.__sumo_obs.get(veh_id, {}).get(tc.VAR_LANEPOSITION, error)

    def get_edge(self, veh_id, error=""):
        """Return the edge the specified vehicle is currently on.

        Parameters
        ----------
        veh_id : str or list<str>
            vehicle id, or list of vehicle ids
        error : any, optional
            value that is returned if the vehicle is not found

        Returns
        -------
        str
        """
        if isinstance(veh_id, (list, np.ndarray)):
            return [self.get_edge(vehID, error) for vehID in veh_id]
        return self.__sumo_obs.get(veh_id, {}).get(tc.VAR_ROAD_ID, error)

    def get_lane(self, veh_id, error=-1001):
        """Return the lane index of the specified vehicle.

        Parameters
        ----------
        veh_id : str or list<str>
            vehicle id, or list of vehicle ids
        error : any, optional
            value that is returned if the vehicle is not found

        Returns
        -------
        int
        """
        if isinstance(veh_id, (list, np.ndarray)):
            return [self.get_lane(vehID, error) for vehID in veh_id]
        return self.__sumo_obs.get(veh_id, {}).get(tc.VAR_LANE_INDEX, error)

    def set_length(self, veh_id, length):
        """Set the length of the specified vehicle."""
        self.__vehicles[veh_id]["length"] = length

    def get_length(self, veh_id, error=-1001):
        """Return the length of the specified vehicle.

        Parameters
        ----------
        veh_id : str or list<str>
            vehicle id, or list of vehicle ids
        error : any, optional
            value that is returned if the vehicle is not found

        Returns
        -------
        float
        """
        if isinstance(veh_id, (list, np.ndarray)):
            return [self.get_length(vehID, error) for vehID in veh_id]
        return self.__vehicles.get(veh_id, {}).get("length", error)

    def get_acc_controller(self, veh_id, error=None):
        """Return the acceleration controller of the specified vehicle.

        Parameters
        ----------
        veh_id : str or list<str>
            vehicle id, or list of vehicle ids
        error : any, optional
            value that is returned if the vehicle is not found

        Returns
        -------
        flow.controller.BaseController
        """
        if isinstance(veh_id, (list, np.ndarray)):
            return [self.get_acc_controller(vehID, error) for vehID in veh_id]
        return self.__vehicles.get(veh_id, {}).get("acc_controller", error)

    def get_lane_changing_controller(self, veh_id, error=None):
        """Return the lane changing controller of the specified vehicle.

        Parameters
        ----------
        veh_id : str or list<str>
            vehicle id, or list of vehicle ids
        error : any, optional
            value that is returned if the vehicle is not found

        Returns
        -------
        flow.controllers.BaseLaneChangeController
        """
        if isinstance(veh_id, (list, np.ndarray)):
            return [
                self.get_lane_changing_controller(vehID, error)
                for vehID in veh_id
            ]
        return self.__vehicles.get(veh_id, {}).get("lane_changer", error)

    def get_routing_controller(self, veh_id, error=None):
        """Return the routing controller of the specified vehicle.

        Parameters
        ----------
        veh_id : str or list<str>
            vehicle id, or list of vehicle ids
        error : any, optional
            value that is returned if the vehicle is not found

        Returns
        -------
        object
        """
        if isinstance(veh_id, (list, np.ndarray)):
            return [
                self.get_routing_controller(vehID, error) for vehID in veh_id
            ]
        return self.__vehicles.get(veh_id, {}).get("router", error)

    def get_route(self, veh_id, error=list()):
        """Return the route of the specified vehicle.

        Parameters
        ----------
        veh_id : str or list<str>
            vehicle id, or list of vehicle ids
        error : any, optional
            value that is returned if the vehicle is not found

        Returns
        -------
        list<str>
        """
        if isinstance(veh_id, (list, np.ndarray)):
            return [self.get_route(vehID, error) for vehID in veh_id]
        return self.__sumo_obs.get(veh_id, {}).get(tc.VAR_EDGES, error)

    def get_leader(self, veh_id, error=""):
        """Return the leader of the specified vehicle.

        Parameters
        ----------
        veh_id : str or list<str>
            vehicle id, or list of vehicle ids
        error : any, optional
            value that is returned if the vehicle is not found

        Returns
        -------
        str
        """
        if isinstance(veh_id, (list, np.ndarray)):
            return [self.get_leader(vehID, error) for vehID in veh_id]
        return self.__vehicles.get(veh_id, {}).get("leader", error)

    def get_follower(self, veh_id, error=""):
        """Return the follower of the specified vehicle.

        Parameters
        ----------
        veh_id : str or list<str>
            vehicle id, or list of vehicle ids
        error : any, optional
            value that is returned if the vehicle is not found

        Returns
        -------
        str
        """
        if isinstance(veh_id, (list, np.ndarray)):
            return [self.get_follower(vehID, error) for vehID in veh_id]
        return self.__vehicles.get(veh_id, {}).get("follower", error)

    def get_headway(self, veh_id, error=-1001):
        """Return the headway of the specified vehicle(s).

        Parameters
        ----------
        veh_id : str or list<str>
            vehicle id, or list of vehicle ids
        error : any, optional
            value that is returned if the vehicle is not found

        Returns
        -------
        float
        """
        if isinstance(veh_id, (list, np.ndarray)):
            return [self.get_headway(vehID, error) for vehID in veh_id]
        return self.__vehicles.get(veh_id, {}).get("headway", error)

    def set_lane_headways(self, veh_id, lane_headways):
        """Set the lane headways of the specified vehicle."""
        self.__vehicles[veh_id]["lane_headways"] = lane_headways

    def get_lane_headways(self, veh_id, error=list()):
        """Return the lane headways of the specified vehicles.

        This includes the headways between the specified vehicle and the
        vehicle immediately ahead of it in all lanes.

        Parameters
        ----------
        veh_id : str or list<str>
            vehicle id, or list of vehicle ids
        error : any, optional
            value that is returned if the vehicle is not found

        Returns
        -------
        list<float>
        """
        if isinstance(veh_id, (list, np.ndarray)):
            return [self.get_lane_headways(vehID, error) for vehID in veh_id]
        return self.__vehicles.get(veh_id, {}).get("lane_headways", error)

    def get_lane_leaders_speed(self, veh_id, error=list()):
        """Return the speed of the leaders of the specified vehicles.

        This includes the speed between the specified vehicle and the
        vehicle immediately ahead of it in all lanes.

        Missing lead vehicles have a speed of zero.

        Parameters
        ----------
        veh_id : str or list<str>
            vehicle id, or list of vehicle ids
        error : any, optional
            value that is returned if the vehicle is not found
        Returns
        -------
        list<float>
        """

        lane_leaders = self.get_lane_leaders(veh_id)
        return [0 if lane_leader is '' else
                self.get_speed(lane_leader) for lane_leader in lane_leaders]

    def get_lane_followers_speed(self, veh_id, error=list()):
        """Return the speed of the followers of the specified vehicles.

        This includes the speed between the specified vehicle and the
        vehicle immediately behind it in all lanes.

        Missing following vehicles have a speed of zero.

        Parameters
        ----------
        veh_id : str or list<str>
            vehicle id, or list of vehicle ids
        error : any, optional
            value that is returned if the vehicle is not found
        Returns
        -------
        list<float>
        """
        lane_followers = self.get_lane_followers(veh_id)
        return [0 if lane_follower is '' else
                self.get_speed(lane_follower) for
                lane_follower in lane_followers]

    def set_lane_leaders(self, veh_id, lane_leaders):
        """Set the lane leaders of the specified vehicle."""
        self.__vehicles[veh_id]["lane_leaders"] = lane_leaders

    def get_lane_leaders(self, veh_id, error=list()):
        """Return the leaders for the specified vehicle in all lanes.

        Parameters
        ----------
        veh_id : str or list<str>
            vehicle id, or list of vehicle ids
        error : any, optional
            value that is returned if the vehicle is not found

        Returns
        -------
        list<float>
        """
        if isinstance(veh_id, (list, np.ndarray)):
            return [self.get_lane_leaders(vehID, error) for vehID in veh_id]
        return self.__vehicles.get(veh_id, {}).get("lane_leaders", error)

    def set_lane_tailways(self, veh_id, lane_tailways):
        """Set the lane tailways of the specified vehicle."""
        self.__vehicles[veh_id]["lane_tailways"] = lane_tailways

    def get_lane_tailways(self, veh_id, error=list()):
        """Return the lane tailways of the specified vehicle.

        This includes the headways between the specified vehicle and the
        vehicle immediately behind it in all lanes.

        Parameters
        ----------
        veh_id : str or list<str>
            vehicle id, or list of vehicle ids
        error : any, optional
            value that is returned if the vehicle is not found

        Returns
        -------
        list<float>
        """
        if isinstance(veh_id, (list, np.ndarray)):
            return [self.get_lane_tailways(vehID, error) for vehID in veh_id]
        return self.__vehicles.get(veh_id, {}).get("lane_tailways", error)

    def set_lane_followers(self, veh_id, lane_followers):
        """Set the lane followers of the specified vehicle."""
        self.__vehicles[veh_id]["lane_followers"] = lane_followers

    def get_lane_followers(self, veh_id, error=list()):
        """Return the followers for the specified vehicle in all lanes.

        Parameters
        ----------
        veh_id : str or list<str>
            vehicle id, or list of vehicle ids
        error : list, optional
            value that is returned if the vehicle is not found

        Returns
        -------
        list<str>
        """
        if isinstance(veh_id, (list, np.ndarray)):
            return [self.get_lane_followers(vehID, error) for vehID in veh_id]
        return self.__vehicles.get(veh_id, {}).get("lane_followers", error)

    # TODO(ak): setting sumo observations?
    def set_state(self, veh_id, state_name, state):
        """Set generic state for the specified vehicle.

        Updates the state *state_name* of the vehicle with id *veh_id* with the
        value *state*.
        """
        self.__vehicles[veh_id][state_name] = state

    # TODO(ak): getting sumo observations?
    def get_state(self, veh_id, state_name, error=None):
        """Get generic state for the specified vehicle.

        Returns the value of *state_name* of the specified vehicles at the
        current time step.
        """
        if isinstance(veh_id, list):
            return [
                self.get_state(vehID, state_name, error) for vehID in veh_id
            ]
        return self.__vehicles.get(veh_id, {}).get(state_name, error)

    def _multi_lane_headways(self, env):
        """Compute multi-lane data for all vehicles.

        This includes the lane leaders/followers/headways/tailways/
        leader velocity/follower velocity for all
        vehicles in the network.
        """
        edge_list = env.k.scenario.get_edge_list()
        junction_list = env.k.scenario.get_junction_list()
        tot_list = edge_list + junction_list
        num_edges = (len(env.k.scenario.get_edge_list()) + len(
            env.k.scenario.get_junction_list()))

        # maximum number of lanes in the network
        max_lanes = max(
            [env.k.scenario.num_lanes(edge_id) for edge_id in tot_list])

        # Key = edge id
        # Element = list, with the ith element containing tuples with the name
        #           and position of all vehicles in lane i
        edge_dict = dict.fromkeys(tot_list)

        # add the vehicles to the edge_dict element
        for veh_id in self.get_ids():
            edge = self.get_edge(veh_id)
            lane = self.get_lane(veh_id)
            pos = self.get_position(veh_id)
            if edge:
                if edge_dict[edge] is None:
                    edge_dict[edge] = [[] for _ in range(max_lanes)]
                edge_dict[edge][lane].append((veh_id, pos))

        # sort all lanes in each edge by position
        for edge in tot_list:
            if edge_dict[edge] is None:
                del edge_dict[edge]
            else:
                for lane in range(max_lanes):
                    edge_dict[edge][lane].sort(key=lambda x: x[1])

        for veh_id in self.get_rl_ids():
            # collect the lane leaders, followers, headways, and tailways for
            # each vehicle
            edge = self.get_edge(veh_id)
            if edge:
                headways, tailways, leaders, followers = \
                    self._multi_lane_headways_util(veh_id, edge_dict,
                                                   num_edges, env)

                # add the above values to the vehicles class
                self.set_lane_headways(veh_id, headways)
                self.set_lane_tailways(veh_id, tailways)
                self.set_lane_leaders(veh_id, leaders)
                self.set_lane_followers(veh_id, followers)

        self._ids_by_edge = dict().fromkeys(edge_list)

        for edge_id in edge_dict:
            edges = list(itertools.chain.from_iterable(edge_dict[edge_id]))
            # check for edges with no vehicles
            if len(edges) > 0:
                edges, _ = zip(*edges)
                self._ids_by_edge[edge_id] = list(edges)
            else:
                self._ids_by_edge[edge_id] = []

    def _multi_lane_headways_util(self, veh_id, edge_dict, num_edges, env):
        """Compute multi-lane data for the specified vehicle.

        Parameters
        ----------
        veh_id : str
            name of the vehicle
        edge_dict : dict < list<tuple> >
            Key = Edge name
                Index = lane index
                Element = list sorted by position of (vehicle id, position)

        Returns
        -------
        headway : list<float>
            Index = lane index
            Element = headway at this lane
        tailway : list<float>
            Index = lane index
            Element = tailway at this lane
        lead_speed : list<str>
            Index = lane index
            Element = speed of leader at this lane
        follow_speed : list<str>
            Index = lane index
            Element = speed of follower at this lane
        leader : list<str>
            Index = lane index
            Element = leader at this lane
        follower : list<str>
            Index = lane index
            Element = follower at this lane
        """
        this_pos = self.get_position(veh_id)
        this_edge = self.get_edge(veh_id)
        this_lane = self.get_lane(veh_id)
        num_lanes = env.k.scenario.num_lanes(this_edge)

        # set default values for all output values
        headway = [1000] * num_lanes
        tailway = [1000] * num_lanes
        leader = [""] * num_lanes
        follower = [""] * num_lanes

        for lane in range(num_lanes):
            # check the vehicle's current  edge for lane leaders and followers
            if len(edge_dict[this_edge][lane]) > 0:
                ids, positions = zip(*edge_dict[this_edge][lane])
                ids = list(ids)
                positions = list(positions)
                index = bisect_left(positions, this_pos)

                # if you are at the end or the front of the edge, the lane
                # leader is in the edges in front of you
                if (lane == this_lane and index < len(positions) - 1) \
                        or (lane != this_lane and index < len(positions)):
                    # check if the index does not correspond to the current
                    # vehicle
                    if ids[index] == veh_id:
                        leader[lane] = ids[index + 1]
                        headway[lane] = (positions[index + 1] - this_pos -
                                         self.get_length(leader[lane]))
                    else:
                        leader[lane] = ids[index]
                        headway[lane] = (positions[index] - this_pos
                                         - self.get_length(leader[lane]))

                # you are in the back of the queue, the lane follower is in the
                # edges behind you
                if index > 0:
                    follower[lane] = ids[index - 1]
                    tailway[lane] = (this_pos - positions[index - 1]
                                     - self.get_length(veh_id))

            # if lane leader not found, check next edges
            if leader[lane] == "":
                headway[lane], leader[lane] = \
                    self._next_edge_leaders(
                    veh_id, edge_dict, lane, num_edges, env)

            # if lane follower not found, check previous edges
            if follower[lane] == "":
                tailway[lane], follower[lane] = \
                    self._prev_edge_followers(
                    veh_id, edge_dict, lane, num_edges, env)

        return headway, tailway, leader, follower

    def _next_edge_leaders(self, veh_id, edge_dict, lane, num_edges, env):
        """Search for leaders in the next edge.

        Looks to the edges/junctions in front of the vehicle's current edge
        for potential leaders. This is currently done by only looking one
        edge/junction forwards.

        Returns
        -------
        headway : float
            lane headway for the specified lane
        leader : str
            lane leader for the specified lane
        """
        pos = self.get_position(veh_id)
        edge = self.get_edge(veh_id)

        headway = 1000
        leader = ""
        add_length = 0  # length increment in headway

        for _ in range(num_edges):
            # break if there are no edge/lane pairs behind the current one
            if len(env.k.scenario.next_edge(edge, lane)) == 0:
                break

            add_length += env.k.scenario.edge_length(edge)
            edge, lane = env.k.scenario.next_edge(edge, lane)[0]

            try:
                if len(edge_dict[edge][lane]) > 0:
                    leader = edge_dict[edge][lane][0][0]
                    headway = edge_dict[edge][lane][0][1] - pos + add_length \
                        - self.get_length(leader)
            except KeyError:
                # current edge has no vehicles, so move on
                continue

            # stop if a lane follower is found
            if leader != "":
                break

        return headway, leader

    def _prev_edge_followers(self, veh_id, edge_dict, lane, num_edges, env):
        """Search for followers in the previous edge.

        Looks to the edges/junctions behind the vehicle's current edge for
        potential followers. This is currently done by only looking one
        edge/junction backwards.

        Returns
        -------
        tailway : float
            lane tailway for the specified lane
        follower : str
            lane follower for the specified lane
        """
        pos = self.get_position(veh_id)
        edge = self.get_edge(veh_id)

        tailway = 1000
        follower = ""
        add_length = 0  # length increment in headway

        for _ in range(num_edges):
            # break if there are no edge/lane pairs behind the current one
            if len(env.k.scenario.prev_edge(edge, lane)) == 0:
                break

            edge, lane = env.k.scenario.prev_edge(edge, lane)[0]
            add_length += env.k.scenario.edge_length(edge)

            try:
                if len(edge_dict[edge][lane]) > 0:
                    tailway = pos - edge_dict[edge][lane][-1][1] + add_length \
                              - self.get_length(veh_id)
                    follower = edge_dict[edge][lane][-1][0]
            except KeyError:
                # current edge has no vehicles, so move on
                continue

            # stop if a lane follower is found
            if follower != "":
                break

        return tailway, follower<|MERGE_RESOLUTION|>--- conflicted
+++ resolved
@@ -73,14 +73,9 @@
             lane_change_controller=(SimLaneChangeController, {}),
             routing_controller=None,
             num_vehicles=1,
-<<<<<<< HEAD
             initial_speed=0,
-            sumo_car_following_params=None,
-            sumo_lc_params=None):
-=======
             car_following_params=None,
             lane_change_params=None):
->>>>>>> 60007d66
         """Add a sequence of vehicles to the list of vehicles in the network.
 
         Parameters
@@ -132,15 +127,9 @@
             {"acceleration_controller": acceleration_controller,
              "lane_change_controller": lane_change_controller,
              "routing_controller": routing_controller,
-<<<<<<< HEAD
              "initial_speed": initial_speed,
-             "sumo_car_following_params": sumo_car_following_params,
-             "sumo_lc_params": sumo_lc_params}
-=======
-             "initial_speed": initial_speed,  # TODO: remove
              "car_following_params": car_following_params,
              "lane_change_params": lane_change_params}
->>>>>>> 60007d66
 
         self.initial.append({
             "veh_id":
