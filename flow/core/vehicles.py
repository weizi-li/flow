from flow.controllers.car_following_models import SumoCarFollowingController
from flow.controllers.rlcontroller import RLController
from flow.controllers.lane_change_controllers import SumoLaneChangeController
import collections
import logging
from bisect import bisect_left
import itertools
import numpy as np

import traci.constants as tc

from flow.core.params import SumoCarFollowingParams, SumoLaneChangeParams

<<<<<<< HEAD
SPEED_MODES = {"aggressive": 0, "no_collide": 1, "right_of_way": 25,
               "all_checks": 31}
LC_MODES = {"aggressive": 0, "no_lat_collide": 512, "strategic": 853}
=======
SPEED_MODES = {
    "aggressive": 0,
    "no_collide": 1,
    "right_of_way": 25,
    "all_checks": 31
}
LC_MODES = {"aggressive": 0, "no_lat_collide": 512, "strategic": 1621}
>>>>>>> fb3f0d54


class Vehicles:

    def __init__(self):
        """Base vehicle class.

        This is used to describe the state of all vehicles in the network.
        State information on the vehicles for a given time step can be set or
        retrieved from this class.
        """
        self.__ids = []  # ids of all vehicles
        self.__human_ids = []  # ids of human-driven vehicles
        self.__controlled_ids = []  # ids of flow-controlled vehicles
        self.__controlled_lc_ids = []  # ids of flow lc-controlled vehicles
        self.__rl_ids = []  # ids of rl-controlled vehicles
        self.__observed_ids = []  # ids of the observed vehicles

        # vehicles: Key = Vehicle ID, Value = Dictionary describing the vehicle
        # Ordered dictionary used to keep neural net inputs in order
        self.__vehicles = collections.OrderedDict()

        # create a sumo_observations variable that will carry all information
        # on the state of the vehicles for a given time step
        self.__sumo_obs = None

        self.num_vehicles = 0  # total number of vehicles in the network
        self.num_rl_vehicles = 0  # number of rl vehicles in the network
        self.num_types = 0  # number of unique types of vehicles in the network
        self.types = []  # types of vehicles in the network
        self.initial_speeds = []  # speed of vehicles at the start of a rollout

        # contains the parameters associated with each type of vehicle
        self.type_parameters = dict()

        # contain the minGap attribute of each type of vehicle
        self.minGap = dict()

        # list of vehicle ids located in each edge in the network
        self._ids_by_edge = dict()

        # number of vehicles that entered the network for every time-step
        self._num_departed = []

        # number of vehicles to exit the network for every time-step
        self._num_arrived = []

        # simulation step size
        self.sim_step = 0

        # initial state of the vehicles class, used for serialization purposes
        self.initial = []

    def add(self,
            veh_id,
            acceleration_controller=(SumoCarFollowingController, {}),
            lane_change_controller=(SumoLaneChangeController, {}),
            routing_controller=None,
            initial_speed=0,
            num_vehicles=1,
            speed_mode='right_of_way',
            lane_change_mode="no_lat_collide",
            sumo_car_following_params=None,
            sumo_lc_params=None):
        """Adds a sequence of vehicles to the list of vehicles in the network.

        Parameters
        ----------
        veh_id: str
            base vehicle ID for the vehicles (will be appended by a number)
        acceleration_controller: tup, optional
            1st element: flow-specified acceleration controller
            2nd element: controller parameters (may be set to None to maintain
            default parameters)
        lane_change_controller: tup, optional
            1st element: flow-specified lane-changer controller
            2nd element: controller parameters (may be set to None to maintain
            default parameters)
        routing_controller: tup, optional
            1st element: flow-specified routing controller
            2nd element: controller parameters (may be set to None to maintain
            default parameters)
        initial_speed: float, optional
            initial speed of the vehicles being added (in m/s)
        num_vehicles: int, optional
            number of vehicles of this type to be added to the network
        speed_mode: str or int, optional
            may be one of the following:

<<<<<<< HEAD
             * "no_collide" (default): Human and RL cars are preventing from
               reaching speeds that may cause crashes (also serves as a
               failsafe).
             * "aggressive": Human and RL cars are not limited by sumo with
               regard to their accelerations, and can crash longitudinally
             * "all_checks": all sumo safety checks are activated
             * "right_of_way": respect safe speed, right of way and
               brake hard at red lights if needed. DOES NOT respect
               max accel and decel which enables emergency stopping.
               Necessary to prevent custom models from crashing
=======
             * "right_of_way" (default): respect safe speed, right of way and
               brake hard at red lights if needed. DOES NOT respect
               max accel and decel which enables emergency stopping.
               Necessary to prevent custom models from crashing
             * "no_collide": Human and RL cars are preventing from reaching
               speeds that may cause crashes (also serves as a failsafe).
             * "aggressive": Human and RL cars are not limited by sumo with
               regard to their accelerations, and can crash longitudinally
             * "all_checks": all sumo safety checks are activated
>>>>>>> fb3f0d54
             * int values may be used to define custom speed mode for the given
               vehicles, specified at:
               http://sumo.dlr.de/wiki/TraCI/Change_Vehicle_State#speed_mode_.280xb3.29

        lane_change_mode: str or int, optional
            may be one of the following:

<<<<<<< HEAD
            * "strategic": Human cars make lane changes in accordance with SUMO
              to provide speed boosts
            * "no_lat_collide": Human cars will not make lane changes, RL cars
              can lane change into any space, no matter how likely it is to
              crash (default)
=======
            * "no_lat_collide" (default): Human cars will not make lane
              changes, RL cars can lane change into any space, no matter how
              likely it is to crash
            * "strategic": Human cars make lane changes in accordance with SUMO
              to provide speed boosts
>>>>>>> fb3f0d54
            * "aggressive": RL cars are not limited by sumo with regard to
              their lane-change actions, and can crash longitudinally
            * int values may be used to define custom lane change modes for the
              given vehicles, specified at:
              http://sumo.dlr.de/wiki/TraCI/Change_Vehicle_State#lane_change_mode_.280xb6.29

        sumo_car_following_params: flow.core.params.SumoCarFollowingParams type
            Params object specifying attributes for Sumo car following model.
        sumo_lc_params: flow.core.params.SumoLaneChangeParams type
            Params object specifying attributes for Sumo lane changing model.
        """
        if sumo_car_following_params is None:
            sumo_car_following_params = SumoCarFollowingParams()

        if sumo_lc_params is None:
            sumo_lc_params = SumoLaneChangeParams()

        type_params = {}
        type_params.update(sumo_car_following_params.controller_params)
        type_params.update(sumo_lc_params.controller_params)

        # If a vehicle is not sumo or RL, let the minGap be zero so that it
        # does not tamper with the dynamics of the controller
        if acceleration_controller[0] != SumoCarFollowingController \
                and acceleration_controller[0] != RLController:
            type_params["minGap"] = 0.0

        # adjust the speed mode value
        if isinstance(speed_mode, str) and speed_mode in SPEED_MODES:
            speed_mode = SPEED_MODES[speed_mode]
        elif not (isinstance(speed_mode, int)
                  or isinstance(speed_mode, float)):
            logging.error("Setting speed mode of {0} to "
                          "default.".format(veh_id))
            speed_mode = SPEED_MODES["no_collide"]

        # adjust the lane change mode value
        if isinstance(lane_change_mode, str) and lane_change_mode in LC_MODES:
            lane_change_mode = LC_MODES[lane_change_mode]
        elif not (isinstance(lane_change_mode, int)
                  or isinstance(lane_change_mode, float)):
            logging.error("Setting lane change mode of {0} to "
                          "default.".format(veh_id))
            lane_change_mode = LC_MODES["no_lat_collide"]

        # this dict will be used when trying to introduce new vehicles into
        # the network via a flow
        self.type_parameters[veh_id] = \
            {"acceleration_controller": acceleration_controller,
             "lane_change_controller": lane_change_controller,
             "routing_controller": routing_controller,
             "initial_speed": initial_speed,
             "speed_mode": speed_mode,
             "lane_change_mode": lane_change_mode,
             "sumo_car_following_params": sumo_car_following_params,
             "sumo_lc_params": sumo_lc_params}
<<<<<<< HEAD

        self.initial.append({
            "veh_id": veh_id,
            "acceleration_controller": acceleration_controller,
            "lane_change_controller": lane_change_controller,
            "routing_controller": routing_controller,
            "initial_speed": initial_speed,
            "num_vehicles": num_vehicles,
            "speed_mode": speed_mode,
            "lane_change_mode": lane_change_mode,
            "sumo_car_following_params": sumo_car_following_params,
            "sumo_lc_params": sumo_lc_params})

=======

        self.initial.append({
            "veh_id":
            veh_id,
            "acceleration_controller":
            acceleration_controller,
            "lane_change_controller":
            lane_change_controller,
            "routing_controller":
            routing_controller,
            "initial_speed":
            initial_speed,
            "num_vehicles":
            num_vehicles,
            "speed_mode":
            speed_mode,
            "lane_change_mode":
            lane_change_mode,
            "sumo_car_following_params":
            sumo_car_following_params,
            "sumo_lc_params":
            sumo_lc_params
        })

>>>>>>> fb3f0d54
        # this is used to return the actual headways from the vehicles class
        self.minGap[veh_id] = type_params["minGap"]

        for i in range(num_vehicles):
            v_id = veh_id + '_%d' % i

            # add the vehicle to the list of vehicle ids
            self.__ids.append(v_id)

            self.__vehicles[v_id] = dict()

            # specify the type
            self.__vehicles[v_id]["type"] = veh_id

            # specify the acceleration controller class
            self.__vehicles[v_id]["acc_controller"] = \
                acceleration_controller[0](
                    v_id,
                    sumo_cf_params=sumo_car_following_params,
                    **acceleration_controller[1])

            # specify the lane-changing controller class
            self.__vehicles[v_id]["lane_changer"] = \
                lane_change_controller[0](veh_id=v_id,
                                          **lane_change_controller[1])

            # specify the routing controller class
            if routing_controller is not None:
                self.__vehicles[v_id]["router"] = \
                    routing_controller[0](veh_id=v_id,
                                          router_params=routing_controller[1])
            else:
                self.__vehicles[v_id]["router"] = None

            # specify the speed of vehicles at the start of a rollout
            self.__vehicles[v_id]["initial_speed"] = initial_speed

            # check if the vehicle is human-driven or autonomous
            if acceleration_controller[0] == RLController:
                self.__rl_ids.append(v_id)
            else:
                self.__human_ids.append(v_id)

                # check if the vehicle's lane-changing / acceleration actions
                # are controlled by sumo or not.
                if acceleration_controller[0] != SumoCarFollowingController:
                    self.__controlled_ids.append(v_id)
                if lane_change_controller[0] != SumoLaneChangeController:
                    self.__controlled_lc_ids.append(v_id)

            # specify the speed and lane change mode for the vehicle
            self.__vehicles[v_id]["speed_mode"] = speed_mode
            self.__vehicles[v_id]["lane_change_mode"] = lane_change_mode

        # update the variables for the number of vehicles in the network
        self.num_vehicles = len(self.__ids)
        self.num_rl_vehicles = len(self.__rl_ids)

        # increase the number of unique types of vehicles in the network, and
        # add the type to the list of types
        self.num_types += 1
<<<<<<< HEAD
        self.types.append((veh_id, type_params))
=======
        self.types.append({"veh_id": veh_id, "type_params": type_params})
>>>>>>> fb3f0d54

    def update(self, vehicle_obs, sim_obs, env):
        """Updates the vehicle class with data pertaining to the vehicles at
        the current time step.

        The following actions are performed:

        * The state of all vehicles is modified to match their state at the
          current time step. This includes states specified by sumo, and states
          explicitly defined by flow, e.g. "absolute_position".
        * If vehicles exit the network, they are removed from the vehicles
          class, and newly departed vehicles are introduced to the class.

        Parameters
        ----------
        vehicle_obs: dict
            vehicle observations provided from sumo via subscriptions
        sim_obs: dict
            simulation observations provided from sumo via subscriptions
        env: Environment type
            state of the environment at the current time step
        """

        # remove exiting vehicles from the vehicles class
        for veh_id in sim_obs[tc.VAR_ARRIVED_VEHICLES_IDS]:
            if veh_id not in sim_obs[tc.VAR_TELEPORT_STARTING_VEHICLES_IDS]:
                self.remove(veh_id)
            else:
                # this is meant to resolve the KeyError bug when there are
                # collisions
                vehicle_obs[veh_id] = self.__sumo_obs[veh_id]

        # add entering vehicles into the vehicles class
        for veh_id in sim_obs[tc.VAR_DEPARTED_VEHICLES_IDS]:
            veh_type = env.traci_connection.vehicle.getTypeID(veh_id)
            if veh_id in self.get_ids():
                # this occurs when a vehicle is actively being removed and
                # placed again in the network to ensure a constant number of
                # total vehicles (e.g. GreenWaveEnv). In this case, the vehicle
                # is already in the class; its state data just needs to be
                # updated
                pass
            else:
                self._add_departed(veh_id, veh_type, env)

        if env.time_counter == 0:
            # reset all necessary values
            for veh_id in self.__rl_ids:
                self.set_state(veh_id, "last_lc", -float("inf"))
            self._num_departed.clear()
            self._num_arrived.clear()
            self.sim_step = env.sim_step
        else:
            # update the "last_lc" variable
            for veh_id in self.__rl_ids:
                prev_lane = self.get_lane(veh_id)
                if vehicle_obs[veh_id][tc.VAR_LANE_INDEX] != \
                        prev_lane and veh_id in self.__rl_ids:
                    self.set_state(veh_id, "last_lc", env.time_counter)

            # update the "absolute_position" variable
            for veh_id in self.__ids:
                prev_pos = env.get_x_by_id(veh_id)
                this_edge = vehicle_obs.get(veh_id, {}).get(tc.VAR_ROAD_ID, "")
                this_pos = vehicle_obs.get(veh_id, {}).get(
                    tc.VAR_LANEPOSITION, -1001)

                # in case the vehicle isn't in the network
                if this_edge == "":
                    self.set_absolute_position(veh_id, -1001)
                else:
                    change = env.scenario.get_x(this_edge, this_pos) - prev_pos
                    new_abs_pos = (self.get_absolute_position(veh_id) +
                                   change) % env.scenario.length
                    self.set_absolute_position(veh_id, new_abs_pos)

            # updated the list of departed and arrived vehicles
            self._num_departed.append(
                len(sim_obs[tc.VAR_DEPARTED_VEHICLES_IDS]))
<<<<<<< HEAD
            self._num_arrived.append(
                len(sim_obs[tc.VAR_ARRIVED_VEHICLES_IDS]))
=======
            self._num_arrived.append(len(sim_obs[tc.VAR_ARRIVED_VEHICLES_IDS]))
>>>>>>> fb3f0d54

        # update the "headway", "leader", and "follower" variables
        for veh_id in self.__ids:
            headway = vehicle_obs.get(veh_id, {}).get(tc.VAR_LEADER, None)
            # check for a collided vehicle or a vehicle with no leader
            if headway is None:
                self.__vehicles[veh_id]["leader"] = None
                self.__vehicles[veh_id]["follower"] = None
                self.__vehicles[veh_id]["headway"] = 1e+3
            else:
                vtype = self.get_state(veh_id, "type")
                min_gap = self.minGap[vtype]
                self.__vehicles[veh_id]["headway"] = headway[1] + min_gap
                self.__vehicles[veh_id]["leader"] = headway[0]
                try:
                    self.__vehicles[headway[0]]["follower"] = veh_id
                except KeyError:
                    pass

        # update the sumo observations variable
        self.__sumo_obs = vehicle_obs.copy()

        # update the lane leaders data for each vehicle
        self._multi_lane_headways(env)

        # make sure the rl vehicle list is still sorted
        self.__rl_ids.sort()

    def _add_departed(self, veh_id, veh_type, env):
        """Adds a vehicle that entered the network from an inflow or reset.

        Parameters
        ----------
        veh_id: str
            name of the vehicle
        veh_type: str
            type of vehicle, as specified to sumo
        env: Env type
            state of the environment at the current time step
        """
        if veh_type not in self.type_parameters:
            raise KeyError("Entering vehicle is not a valid type.")

        self.num_vehicles += 1
        self.__ids.append(veh_id)
        self.__vehicles[veh_id] = dict()

        # specify the type
        self.__vehicles[veh_id]["type"] = veh_type

        sumo_cf_params = \
            self.type_parameters[veh_type]["sumo_car_following_params"]

        # specify the acceleration controller class
        accel_controller = \
            self.type_parameters[veh_type]["acceleration_controller"]
        self.__vehicles[veh_id]["acc_controller"] = \
            accel_controller[0](veh_id,
                                sumo_cf_params=sumo_cf_params,
                                **accel_controller[1])

        # specify the lane-changing controller class
        lc_controller = \
            self.type_parameters[veh_type]["lane_change_controller"]
        self.__vehicles[veh_id]["lane_changer"] = \
            lc_controller[0](veh_id=veh_id, **lc_controller[1])

        # specify the routing controller class
        rt_controller = self.type_parameters[veh_type]["routing_controller"]
        if rt_controller is not None:
            self.__vehicles[veh_id]["router"] = \
                rt_controller[0](veh_id=veh_id, router_params=rt_controller[1])
        else:
            self.__vehicles[veh_id]["router"] = None

        # add the vehicle's id to the list of vehicle ids
        if accel_controller[0] == RLController:
            self.__rl_ids.append(veh_id)
            self.num_rl_vehicles += 1
        else:
            self.__human_ids.append(veh_id)
            if accel_controller[0] != SumoCarFollowingController:
                self.__controlled_ids.append(veh_id)
            if lc_controller[0] != SumoLaneChangeController:
                self.__controlled_lc_ids.append(veh_id)
<<<<<<< HEAD

        # subscribe the new vehicle
        env.traci_connection.vehicle.subscribe(
            veh_id, [tc.VAR_LANE_INDEX, tc.VAR_LANEPOSITION,
                     tc.VAR_ROAD_ID, tc.VAR_SPEED, tc.VAR_EDGES])
        env.traci_connection.vehicle.subscribeLeader(veh_id, 2000)

        # some constant vehicle parameters to the vehicles class
        self.set_length(
            veh_id, env.traci_connection.vehicle.getLength(veh_id))
=======

        # subscribe the new vehicle
        env.traci_connection.vehicle.subscribe(veh_id, [
            tc.VAR_LANE_INDEX, tc.VAR_LANEPOSITION, tc.VAR_ROAD_ID,
            tc.VAR_SPEED, tc.VAR_EDGES
        ])
        env.traci_connection.vehicle.subscribeLeader(veh_id, 2000)

        # some constant vehicle parameters to the vehicles class
        self.set_length(veh_id, env.traci_connection.vehicle.getLength(veh_id))
>>>>>>> fb3f0d54

        # set the absolute position of the vehicle
        self.set_absolute_position(veh_id, 0)

        # set the "last_lc" parameter of the vehicle
        self.set_state(veh_id, "last_lc", env.time_counter)

        # specify the initial speed
        self.__vehicles[veh_id]["initial_speed"] = \
            self.type_parameters[veh_type]["initial_speed"]

        # set the speed mode for the vehicle
        speed_mode = self.type_parameters[veh_type]["speed_mode"]
        self.__vehicles[veh_id]["speed_mode"] = speed_mode
        env.traci_connection.vehicle.setSpeedMode(veh_id, speed_mode)

        # set the lane changing mode for the vehicle
        lc_mode = self.type_parameters[veh_type]["lane_change_mode"]
        self.__vehicles[veh_id]["lane_change_mode"] = lc_mode
        env.traci_connection.vehicle.setLaneChangeMode(veh_id, lc_mode)

        # make sure that the order of rl_ids is kept sorted
        self.__rl_ids.sort()

    def remove(self, veh_id):
        """Removes a vehicle.

        Removes all traces of the vehicle from the vehicles class and all valid
        ID lists, and decrements the total number of vehicles in this class.

        Parameters
        ----------
        veh_id: str
            unique identifier of th vehicle to be removed
        """
        del self.__vehicles[veh_id]
        self.__ids.remove(veh_id)
        self.num_vehicles -= 1

        # remove it from all other ids (if it is there)
        if veh_id in self.__human_ids:
            self.__human_ids.remove(veh_id)
            if veh_id in self.__controlled_ids:
                self.__controlled_ids.remove(veh_id)
            if veh_id in self.__controlled_lc_ids:
                self.__controlled_lc_ids.remove(veh_id)
        else:
            self.__rl_ids.remove(veh_id)
            self.num_rl_vehicles -= 1

        # make sure that the rl ids remain sorted
        self.__rl_ids.sort()

    def test_set_speed(self, veh_id, speed):
        self.__sumo_obs[veh_id][tc.VAR_SPEED] = speed

    def set_absolute_position(self, veh_id, absolute_position):
        self.__vehicles[veh_id]["absolute_position"] = absolute_position

    def test_set_position(self, veh_id, position):
        self.__sumo_obs[veh_id][tc.VAR_LANEPOSITION] = position
<<<<<<< HEAD

    def test_set_edge(self, veh_id, edge):
        self.__sumo_obs[veh_id][tc.VAR_ROAD_ID] = edge

=======

    def test_set_edge(self, veh_id, edge):
        self.__sumo_obs[veh_id][tc.VAR_ROAD_ID] = edge

>>>>>>> fb3f0d54
    def test_set_lane(self, veh_id, lane):
        self.__sumo_obs[veh_id][tc.VAR_LANE_INDEX] = lane

    def set_leader(self, veh_id, leader):
        self.__vehicles[veh_id]["leader"] = leader

    def set_follower(self, veh_id, follower):
        self.__vehicles[veh_id]["follower"] = follower

    def set_headway(self, veh_id, headway):
        self.__vehicles[veh_id]["headway"] = headway

    def get_ids(self):
        """Returns the names of all vehicles currently in the network."""
        return self.__ids

    def get_human_ids(self):
        """Returns the names of all non-rl vehicles currently in the
        network."""
        return self.__human_ids

    def get_controlled_ids(self):
        """Returns the names of all flow acceleration-controlled vehicles
        currently in the network."""
        return self.__controlled_ids

    def get_controlled_lc_ids(self):
        """Returns the names of all flow lane change-controlled vehicles
        currently in the network."""
        return self.__controlled_lc_ids

    def get_rl_ids(self):
        """Returns the names of all rl-controlled vehicles in the network."""
        return self.__rl_ids

    def set_observed(self, veh_id):
        """Adds a vehicle to the list of observed vehicles."""
        if veh_id not in self.__observed_ids:
            self.__observed_ids.append(veh_id)

    def remove_observed(self, veh_id):
        """Removes a vehicle from the list of observed vehicles."""
        if veh_id in self.__observed_ids:
            self.__observed_ids.remove(veh_id)

    def get_observed_ids(self):
        """Returns the list of observed vehicles."""
        return self.__observed_ids

    def get_ids_by_edge(self, edges):
        """Returns the names of all vehicles in the specified edge. If no
        vehicles are currently in the edge, then returns an empty list."""
        if isinstance(edges, (list, np.ndarray)):
            return sum([self.get_ids_by_edge(edge) for edge in edges], [])
        return self._ids_by_edge.get(edges, []) or []

    def get_inflow_rate(self, time_span):
        """Returns the inflow rate (in veh/hr) of vehicles from the network for
        the last **time_span** seconds."""
        if len(self._num_departed) == 0:
            return 0
        num_inflow = self._num_departed[-int(time_span / self.sim_step):]
        return 3600 * sum(num_inflow) / (len(num_inflow) * self.sim_step)

    def get_outflow_rate(self, time_span):
        """Returns the outflow rate (in veh/hr) of vehicles from the network
        for the last **time_span** seconds."""
        if len(self._num_arrived) == 0:
            return 0
        num_outflow = self._num_arrived[-int(time_span / self.sim_step):]
        return 3600 * sum(num_outflow) / (len(num_outflow) * self.sim_step)

    def get_num_arrived(self):
        """Returns the number of vehicles that arrived in the last
        time step"""
        if len(self._num_arrived) > 0:
            return self._num_arrived[-1]
        else:
            return 0

    def get_initial_speed(self, veh_id, error=-1001):
        """Returns the initial speed upon reset of the specified vehicle.

        Parameters
        ----------
        veh_id : str or list<str>
            vehicle id, or list of vehicle ids
        error : any, optional
            value that is returned if the vehicle is not found

        Returns
        -------
        float

        """
        if isinstance(veh_id, (list, np.ndarray)):
            return [self.get_initial_speed(vehID, error) for vehID in veh_id]
        return self.__vehicles.get(veh_id, {}).get("initial_speed", error)

    def get_lane_change_mode(self, veh_id, error=-1001):
        """Returns the lane change mode value of the specified vehicle.

        Parameters
        ----------
        veh_id : str or list<str>
            vehicle id, or list of vehicle ids
        error : any, optional
            value that is returned if the vehicle is not found

        Returns
        -------
        int

        """
        if isinstance(veh_id, (list, np.ndarray)):
<<<<<<< HEAD
            return [self.get_lane_change_mode(vehID, error)
                    for vehID in veh_id]
=======
            return [
                self.get_lane_change_mode(vehID, error) for vehID in veh_id
            ]
>>>>>>> fb3f0d54
        return self.__vehicles.get(veh_id, {}).get("lane_change_mode", error)

    def get_speed_mode(self, veh_id, error=-1001):
        """Returns the speed mode value of the specified vehicle.

        Parameters
        ----------
        veh_id : str or list<str>
            vehicle id, or list of vehicle ids
        error : any, optional
            value that is returned if the vehicle is not found

        Returns
        -------
        int

        """
        if isinstance(veh_id, (list, np.ndarray)):
            return [self.get_speed_mode(vehID, error) for vehID in veh_id]
        return self.__vehicles.get(veh_id, {}).get("speed_mode", error)

    def get_speed(self, veh_id, error=-1001):
        """Returns the speed of the specified vehicle.

        Parameters
        ----------
        veh_id : str or list<str>
            vehicle id, or list of vehicle ids
        error : any, optional
            value that is returned if the vehicle is not found

        Returns
        -------
        float

        """
        if isinstance(veh_id, (list, np.ndarray)):
            return [self.get_speed(vehID, error) for vehID in veh_id]
        return self.__sumo_obs.get(veh_id, {}).get(tc.VAR_SPEED, error)

    def get_absolute_position(self, veh_id, error=-1001):
        """Returns the absolute position of the specified vehicle.

        Parameters
        ----------
        veh_id : str or list<str>
            vehicle id, or list of vehicle ids
        error : any, optional
            value that is returned if the vehicle is not found

        Returns
        -------
        float

        """
        if isinstance(veh_id, (list, np.ndarray)):
<<<<<<< HEAD
            return [self.get_absolute_position(vehID, error)
                    for vehID in veh_id]
=======
            return [
                self.get_absolute_position(vehID, error) for vehID in veh_id
            ]
>>>>>>> fb3f0d54
        return self.__vehicles.get(veh_id, {}).get("absolute_position", error)

    def get_position(self, veh_id, error=-1001):
        """Returns the position of the vehicle relative to its current edge.

        Parameters
        ----------
        veh_id : str or list<str>
            vehicle id, or list of vehicle ids
        error : any, optional
            value that is returned if the vehicle is not found

        Returns
        -------
        float

        """
        if isinstance(veh_id, (list, np.ndarray)):
            return [self.get_position(vehID, error) for vehID in veh_id]
        return self.__sumo_obs.get(veh_id, {}).get(tc.VAR_LANEPOSITION, error)

    def get_edge(self, veh_id, error=""):
        """Returns the position of the specified vehicle (relative to the
        current edge).

        Parameters
        ----------
        veh_id : str or list<str>
            vehicle id, or list of vehicle ids
        error : any, optional
            value that is returned if the vehicle is not found

        Returns
        -------
        str

        """
        if isinstance(veh_id, (list, np.ndarray)):
            return [self.get_edge(vehID, error) for vehID in veh_id]
        return self.__sumo_obs.get(veh_id, {}).get(tc.VAR_ROAD_ID, error)

    def get_lane(self, veh_id, error=-1001):
        """Returns the lane index of the specified vehicle.

        Parameters
        ----------
        veh_id : str or list<str>
            vehicle id, or list of vehicle ids
        error : any, optional
            value that is returned if the vehicle is not found

        Returns
        -------
        int

        """
        if isinstance(veh_id, (list, np.ndarray)):
            return [self.get_lane(vehID, error) for vehID in veh_id]
        return self.__sumo_obs.get(veh_id, {}).get(tc.VAR_LANE_INDEX, error)

    def set_length(self, veh_id, length):
        self.__vehicles[veh_id]["length"] = length

    def get_length(self, veh_id, error=-1001):
        """Returns the length of the specified vehicle.

        Parameters
        ----------
        veh_id : str or list<str>
            vehicle id, or list of vehicle ids
        error : any, optional
            value that is returned if the vehicle is not found

        Returns
        -------
        float

        """
        if isinstance(veh_id, (list, np.ndarray)):
            return [self.get_length(vehID, error) for vehID in veh_id]
        return self.__vehicles.get(veh_id, {}).get("length", error)

    def get_acc_controller(self, veh_id, error=None):
        """Returns the acceleration controller of the specified vehicle.

        Parameters
        ----------
        veh_id : str or list<str>
            vehicle id, or list of vehicle ids
        error : any, optional
            value that is returned if the vehicle is not found

        Returns
        -------
        object

        """
        if isinstance(veh_id, (list, np.ndarray)):
            return [self.get_acc_controller(vehID, error) for vehID in veh_id]
        return self.__vehicles.get(veh_id, {}).get("acc_controller", error)

    def get_lane_changing_controller(self, veh_id, error=None):
        """Returns the lane changing controller of the specified vehicle.

        Parameters
        ----------
        veh_id : str or list<str>
            vehicle id, or list of vehicle ids
        error : any, optional
            value that is returned if the vehicle is not found

        Returns
        -------
        object

        """
        if isinstance(veh_id, (list, np.ndarray)):
<<<<<<< HEAD
            return [self.get_lane_changing_controller(vehID, error)
                    for vehID in veh_id]
=======
            return [
                self.get_lane_changing_controller(vehID, error)
                for vehID in veh_id
            ]
>>>>>>> fb3f0d54
        return self.__vehicles.get(veh_id, {}).get("lane_changer", error)

    def get_routing_controller(self, veh_id, error=None):
        """Returns the routing controller of the specified vehicle.

        Parameters
        ----------
        veh_id : str or list<str>
            vehicle id, or list of vehicle ids
        error : any, optional
            value that is returned if the vehicle is not found

        Returns
        -------
        object

        """
        if isinstance(veh_id, (list, np.ndarray)):
<<<<<<< HEAD
            return [self.get_routing_controller(vehID, error)
                    for vehID in veh_id]
=======
            return [
                self.get_routing_controller(vehID, error) for vehID in veh_id
            ]
>>>>>>> fb3f0d54
        return self.__vehicles.get(veh_id, {}).get("router", error)

    def get_route(self, veh_id, error=list()):
        """Returns the route of the specified vehicle.

        Parameters
        ----------
        veh_id : str or list<str>
            vehicle id, or list of vehicle ids
        error : any, optional
            value that is returned if the vehicle is not found

        Returns
        -------
        list<str>

        """
        if isinstance(veh_id, (list, np.ndarray)):
            return [self.get_route(vehID, error) for vehID in veh_id]
        return self.__sumo_obs.get(veh_id, {}).get(tc.VAR_EDGES, error)

    def get_leader(self, veh_id, error=""):
        """Returns the leader of the specified vehicle.

        Parameters
        ----------
        veh_id : str or list<str>
            vehicle id, or list of vehicle ids
        error : any, optional
            value that is returned if the vehicle is not found

        Returns
        -------
        str

        """
        if isinstance(veh_id, (list, np.ndarray)):
            return [self.get_leader(vehID, error) for vehID in veh_id]
        return self.__vehicles.get(veh_id, {}).get("leader", error)

    def get_follower(self, veh_id, error=""):
        """Returns the follower of the specified vehicle.

        Parameters
        ----------
        veh_id : str or list<str>
            vehicle id, or list of vehicle ids
        error : any, optional
            value that is returned if the vehicle is not found

        Returns
        -------
        str

        """
        if isinstance(veh_id, (list, np.ndarray)):
            return [self.get_follower(vehID, error) for vehID in veh_id]
        return self.__vehicles.get(veh_id, {}).get("follower", error)

    def get_headway(self, veh_id, error=-1001):
        """Returns the headway of the specified vehicle(s).

        Parameters
        ----------
        veh_id : str or list<str>
            vehicle id, or list of vehicle ids
        error : any, optional
            value that is returned if the vehicle is not found

        Returns
        -------
        float

        """
        if isinstance(veh_id, (list, np.ndarray)):
            return [self.get_headway(vehID, error) for vehID in veh_id]
        return self.__vehicles.get(veh_id, {}).get("headway", error)

    def set_lane_headways(self, veh_id, lane_headways):
        self.__vehicles[veh_id]["lane_headways"] = lane_headways

    def get_lane_headways(self, veh_id, error=list()):
        """Returns the headways between the specified vehicle and the vehicle
        ahead of it in all lanes.

        Parameters
        ----------
        veh_id : str or list<str>
            vehicle id, or list of vehicle ids
        error : any, optional
            value that is returned if the vehicle is not found

        Returns
        -------
        list<float>

        """
        if isinstance(veh_id, (list, np.ndarray)):
            return [self.get_lane_headways(vehID, error) for vehID in veh_id]
        return self.__vehicles.get(veh_id, {}).get("lane_headways", error)

    def set_lane_leaders(self, veh_id, lane_leaders):
        self.__vehicles[veh_id]["lane_leaders"] = lane_leaders

    def get_lane_leaders(self, veh_id, error=list()):
        """Returns the leaders for the specified vehicle in all lanes.

        Parameters
        ----------
        veh_id : str or list<str>
            vehicle id, or list of vehicle ids
        error : any, optional
            value that is returned if the vehicle is not found

        Returns
        -------
        list<float>

        """
        if isinstance(veh_id, (list, np.ndarray)):
            return [self.get_lane_leaders(vehID, error) for vehID in veh_id]
        return self.__vehicles.get(veh_id, {}).get("lane_leaders", error)

    def set_lane_tailways(self, veh_id, lane_tailways):
        self.__vehicles[veh_id]["lane_tailways"] = lane_tailways

    def get_lane_tailways(self, veh_id, error=list()):
        """Returns the tailways between the specified vehicle and the vehicle
        behind it in all lanes.

        Parameters
        ----------
        veh_id : str or list<str>
            vehicle id, or list of vehicle ids
        error : any, optional
            value that is returned if the vehicle is not found

        Returns
        -------
        list<float>

        """
        if isinstance(veh_id, (list, np.ndarray)):
            return [self.get_lane_tailways(vehID, error) for vehID in veh_id]
        return self.__vehicles.get(veh_id, {}).get("lane_tailways", error)

    def set_lane_followers(self, veh_id, lane_followers):
        self.__vehicles[veh_id]["lane_followers"] = lane_followers

    def get_lane_followers(self, veh_id, error=list()):
        """Returns the followers for the specified vehicle in all lanes.

        Parameters
        ----------
        veh_id : str or list<str>
            vehicle id, or list of vehicle ids
        error : list, optional
            value that is returned if the vehicle is not found

        Returns
        -------
        list<str>

        """
        if isinstance(veh_id, (list, np.ndarray)):
            return [self.get_lane_followers(vehID, error) for vehID in veh_id]
        return self.__vehicles.get(veh_id, {}).get("lane_followers", error)

    # TODO(ak): setting sumo observations?
    def set_state(self, veh_id, state_name, state):
        """Generic set function.

        Updates the state *state_name* of the vehicle with id *veh_id* with the
        value *state*.
        """
        self.__vehicles[veh_id][state_name] = state

    # TODO(ak): getting sumo observations?
    def get_state(self, veh_id, state_name, error=None):
        """Generic get function. Returns the value of *state_name* of the
        specified vehicles at the current time step.
        """
        if isinstance(veh_id, list):
<<<<<<< HEAD
            return [self.get_state(vehID, state_name, error)
                    for vehID in veh_id]
=======
            return [
                self.get_state(vehID, state_name, error) for vehID in veh_id
            ]
>>>>>>> fb3f0d54
        return self.__vehicles.get(veh_id, {}).get(state_name, error)

    def _multi_lane_headways(self, env):
        """Computes the lane leaders/followers/headways/tailways for all
        vehicles in the network."""
        edge_list = env.scenario.get_edge_list()
        junction_list = env.scenario.get_junction_list()
        tot_list = edge_list + junction_list
<<<<<<< HEAD
        num_edges = (len(env.scenario.get_edge_list()) +
                     len(env.scenario.get_junction_list()))

        # maximum number of lanes in the network
        max_lanes = max([env.scenario.num_lanes(edge_id)
                         for edge_id in tot_list])
=======
        num_edges = (len(env.scenario.get_edge_list()) + len(
            env.scenario.get_junction_list()))

        # maximum number of lanes in the network
        max_lanes = max(
            [env.scenario.num_lanes(edge_id) for edge_id in tot_list])
>>>>>>> fb3f0d54

        # Key = edge id
        # Element = list, with the ith element containing tuples with the name
        #           and position of all vehicles in lane i
        edge_dict = dict.fromkeys(tot_list)

        # add the vehicles to the edge_dict element
        for veh_id in self.get_ids():
            edge = self.get_edge(veh_id)
            lane = self.get_lane(veh_id)
            pos = self.get_position(veh_id)
            if edge:
                if edge_dict[edge] is None:
                    edge_dict[edge] = [[] for _ in range(max_lanes)]
                edge_dict[edge][lane].append((veh_id, pos))

        # sort all lanes in each edge by position
        for edge in tot_list:
            if edge_dict[edge] is None:
                del edge_dict[edge]
            else:
                for lane in range(max_lanes):
                    edge_dict[edge][lane].sort(key=lambda x: x[1])

        for veh_id in self.get_rl_ids():
            # collect the lane leaders, followers, headways, and tailways for
            # each vehicle
            edge = self.get_edge(veh_id)
            if edge:
                headways, tailways, leaders, followers = \
                    self._multi_lane_headways_util(veh_id, edge_dict,
                                                   num_edges, env)

                # add the above values to the vehicles class
                self.set_lane_headways(veh_id, headways)
                self.set_lane_tailways(veh_id, tailways)
                self.set_lane_leaders(veh_id, leaders)
                self.set_lane_followers(veh_id, followers)

        self._ids_by_edge = dict().fromkeys(edge_list)

        for edge_id in edge_dict:
            edges = list(itertools.chain.from_iterable(edge_dict[edge_id]))
            # check for edges with no vehicles
            if len(edges) > 0:
                edges, _ = zip(*edges)
                self._ids_by_edge[edge_id] = list(edges)
            else:
                self._ids_by_edge[edge_id] = []

    def _multi_lane_headways_util(self, veh_id, edge_dict, num_edges, env):
        """Utility function for _multi_lane_headways()

        Computes the lane headways, tailways, leaders, and followers for the
        specified vehicle.

        Parameters
        ----------
        veh_id : str
            name of the vehicle
        edge_dict : dict < list<tuple> >
            Key = Edge name
                Index = lane index
                Element = sorted list of (vehicle id, position)

        Returns
        -------
        headway : list<float>
            Index = lane index
            Element = headway at this lane
        tailway : list<float>
            Index = lane index
            Element = tailway at this lane
        leader : list<str>
            Index = lane index
            Element = leader at this lane
        follower : list<str>
            Index = lane index
            Element = follower at this lane
        """
        this_pos = self.get_position(veh_id)
        this_edge = self.get_edge(veh_id)
        num_lanes = env.scenario.num_lanes(this_edge)

        # set default values for all output values
        headway = [1000] * num_lanes
        tailway = [1000] * num_lanes
        leader = [""] * num_lanes
        follower = [""] * num_lanes

        for lane in range(num_lanes):
            # check the vehicle's current  edge for lane leaders and followers
            if len(edge_dict[this_edge][lane]) > 0:
                ids, positions = zip(*edge_dict[this_edge][lane])
                ids = list(ids)
                positions = list(positions)
                index = bisect_left(positions, this_pos)

                # if you are at the end or the front of the edge, the lane
                # leader is in the edges in front of you
                if index < len(positions) - 1:
                    # check if the index does not correspond to the current
                    # vehicle
                    if ids[index] == veh_id:
                        leader[lane] = ids[index + 1]
                        headway[lane] = (positions[index + 1] - this_pos -
                                         self.get_length(leader[lane]))
                    else:
                        leader[lane] = ids[index]
                        headway[lane] = positions[index] - this_pos \
                            - self.get_length(leader[lane])

                # you are in the back of the queue, the lane follower is in the
                # edges behind you
                if index > 0:
                    follower[lane] = ids[index - 1]
                    tailway[lane] = this_pos - positions[index - 1] \
                        - self.get_length(veh_id)

            # if lane leader not found, check next edges
            if leader[lane] == "":
                headway[lane], leader[lane] = self._next_edge_leaders(
                    veh_id, edge_dict, lane, num_edges, env)

            # if lane follower not found, check previous edges
            if follower[lane] == "":
                tailway[lane], follower[lane] = self._prev_edge_followers(
                    veh_id, edge_dict, lane, num_edges, env)

        return headway, tailway, leader, follower

    def _next_edge_leaders(self, veh_id, edge_dict, lane, num_edges, env):
        """Looks to the edges/junctions in front of the vehicle's current edge
        for potential leaders. This is currently done by only looking one
        edge/junction backwards.

        Returns
        -------
        headway : float
            lane headway for the specified lane
        leader : str
            lane leader for the specified lane
        """
        pos = self.get_position(veh_id)
        edge = self.get_edge(veh_id)

        headway = 1000  # env.scenario.length
        leader = ""
        add_length = 0  # length increment in headway

        for _ in range(num_edges):
            # break if there are no edge/lane pairs behind the current one
            if len(env.scenario.next_edge(edge, lane)) == 0:
                break

            add_length += env.scenario.edge_length(edge)
            edge, lane = env.scenario.next_edge(edge, lane)[0]

            try:
                if len(edge_dict[edge][lane]) > 0:
                    leader = edge_dict[edge][lane][0][0]
                    headway = edge_dict[edge][lane][0][1] - pos + add_length \
                        - self.get_length(leader)
            except KeyError:
                # current edge has no vehicles, so move on
                continue

            # stop if a lane follower is found
            if leader != "":
                break

        return headway, leader

    def _prev_edge_followers(self, veh_id, edge_dict, lane, num_edges, env):
        """Looks to the edges/junctions behind the vehicle's current edge for
        potential followers. This is currently done by only looking one
        edge/junction backwards.

        Returns
        -------
        tailway : float
            lane tailway for the specified lane
        follower : str
            lane follower for the specified lane
        """
        pos = self.get_position(veh_id)
        edge = self.get_edge(veh_id)

        tailway = 1000  # env.scenario.length
        follower = ""
        add_length = 0  # length increment in headway

        for _ in range(num_edges):
            # break if there are no edge/lane pairs behind the current one
            if len(env.scenario.prev_edge(edge, lane)) == 0:
                break

            edge, lane = env.scenario.prev_edge(edge, lane)[0]
            add_length += env.scenario.edge_length(edge)

            try:
                if len(edge_dict[edge][lane]) > 0:
                    tailway = pos - edge_dict[edge][lane][-1][1] + add_length \
                              - self.get_length(veh_id)
                    follower = edge_dict[edge][lane][-1][0]
            except KeyError:
                # current edge has no vehicles, so move on
                continue

            # stop if a lane follower is found
            if follower != "":
                break

        return tailway, follower<|MERGE_RESOLUTION|>--- conflicted
+++ resolved
@@ -11,11 +11,6 @@
 
 from flow.core.params import SumoCarFollowingParams, SumoLaneChangeParams
 
-<<<<<<< HEAD
-SPEED_MODES = {"aggressive": 0, "no_collide": 1, "right_of_way": 25,
-               "all_checks": 31}
-LC_MODES = {"aggressive": 0, "no_lat_collide": 512, "strategic": 853}
-=======
 SPEED_MODES = {
     "aggressive": 0,
     "no_collide": 1,
@@ -23,7 +18,6 @@
     "all_checks": 31
 }
 LC_MODES = {"aggressive": 0, "no_lat_collide": 512, "strategic": 1621}
->>>>>>> fb3f0d54
 
 
 class Vehicles:
@@ -113,18 +107,6 @@
         speed_mode: str or int, optional
             may be one of the following:
 
-<<<<<<< HEAD
-             * "no_collide" (default): Human and RL cars are preventing from
-               reaching speeds that may cause crashes (also serves as a
-               failsafe).
-             * "aggressive": Human and RL cars are not limited by sumo with
-               regard to their accelerations, and can crash longitudinally
-             * "all_checks": all sumo safety checks are activated
-             * "right_of_way": respect safe speed, right of way and
-               brake hard at red lights if needed. DOES NOT respect
-               max accel and decel which enables emergency stopping.
-               Necessary to prevent custom models from crashing
-=======
              * "right_of_way" (default): respect safe speed, right of way and
                brake hard at red lights if needed. DOES NOT respect
                max accel and decel which enables emergency stopping.
@@ -134,7 +116,6 @@
              * "aggressive": Human and RL cars are not limited by sumo with
                regard to their accelerations, and can crash longitudinally
              * "all_checks": all sumo safety checks are activated
->>>>>>> fb3f0d54
              * int values may be used to define custom speed mode for the given
                vehicles, specified at:
                http://sumo.dlr.de/wiki/TraCI/Change_Vehicle_State#speed_mode_.280xb3.29
@@ -142,19 +123,11 @@
         lane_change_mode: str or int, optional
             may be one of the following:
 
-<<<<<<< HEAD
-            * "strategic": Human cars make lane changes in accordance with SUMO
-              to provide speed boosts
-            * "no_lat_collide": Human cars will not make lane changes, RL cars
-              can lane change into any space, no matter how likely it is to
-              crash (default)
-=======
             * "no_lat_collide" (default): Human cars will not make lane
               changes, RL cars can lane change into any space, no matter how
               likely it is to crash
             * "strategic": Human cars make lane changes in accordance with SUMO
               to provide speed boosts
->>>>>>> fb3f0d54
             * "aggressive": RL cars are not limited by sumo with regard to
               their lane-change actions, and can crash longitudinally
             * int values may be used to define custom lane change modes for the
@@ -211,21 +184,6 @@
              "lane_change_mode": lane_change_mode,
              "sumo_car_following_params": sumo_car_following_params,
              "sumo_lc_params": sumo_lc_params}
-<<<<<<< HEAD
-
-        self.initial.append({
-            "veh_id": veh_id,
-            "acceleration_controller": acceleration_controller,
-            "lane_change_controller": lane_change_controller,
-            "routing_controller": routing_controller,
-            "initial_speed": initial_speed,
-            "num_vehicles": num_vehicles,
-            "speed_mode": speed_mode,
-            "lane_change_mode": lane_change_mode,
-            "sumo_car_following_params": sumo_car_following_params,
-            "sumo_lc_params": sumo_lc_params})
-
-=======
 
         self.initial.append({
             "veh_id":
@@ -250,7 +208,6 @@
             sumo_lc_params
         })
 
->>>>>>> fb3f0d54
         # this is used to return the actual headways from the vehicles class
         self.minGap[veh_id] = type_params["minGap"]
 
@@ -312,11 +269,7 @@
         # increase the number of unique types of vehicles in the network, and
         # add the type to the list of types
         self.num_types += 1
-<<<<<<< HEAD
-        self.types.append((veh_id, type_params))
-=======
         self.types.append({"veh_id": veh_id, "type_params": type_params})
->>>>>>> fb3f0d54
 
     def update(self, vehicle_obs, sim_obs, env):
         """Updates the vehicle class with data pertaining to the vehicles at
@@ -396,12 +349,7 @@
             # updated the list of departed and arrived vehicles
             self._num_departed.append(
                 len(sim_obs[tc.VAR_DEPARTED_VEHICLES_IDS]))
-<<<<<<< HEAD
-            self._num_arrived.append(
-                len(sim_obs[tc.VAR_ARRIVED_VEHICLES_IDS]))
-=======
             self._num_arrived.append(len(sim_obs[tc.VAR_ARRIVED_VEHICLES_IDS]))
->>>>>>> fb3f0d54
 
         # update the "headway", "leader", and "follower" variables
         for veh_id in self.__ids:
@@ -487,18 +435,6 @@
                 self.__controlled_ids.append(veh_id)
             if lc_controller[0] != SumoLaneChangeController:
                 self.__controlled_lc_ids.append(veh_id)
-<<<<<<< HEAD
-
-        # subscribe the new vehicle
-        env.traci_connection.vehicle.subscribe(
-            veh_id, [tc.VAR_LANE_INDEX, tc.VAR_LANEPOSITION,
-                     tc.VAR_ROAD_ID, tc.VAR_SPEED, tc.VAR_EDGES])
-        env.traci_connection.vehicle.subscribeLeader(veh_id, 2000)
-
-        # some constant vehicle parameters to the vehicles class
-        self.set_length(
-            veh_id, env.traci_connection.vehicle.getLength(veh_id))
-=======
 
         # subscribe the new vehicle
         env.traci_connection.vehicle.subscribe(veh_id, [
@@ -509,7 +445,6 @@
 
         # some constant vehicle parameters to the vehicles class
         self.set_length(veh_id, env.traci_connection.vehicle.getLength(veh_id))
->>>>>>> fb3f0d54
 
         # set the absolute position of the vehicle
         self.set_absolute_position(veh_id, 0)
@@ -571,17 +506,10 @@
 
     def test_set_position(self, veh_id, position):
         self.__sumo_obs[veh_id][tc.VAR_LANEPOSITION] = position
-<<<<<<< HEAD
 
     def test_set_edge(self, veh_id, edge):
         self.__sumo_obs[veh_id][tc.VAR_ROAD_ID] = edge
 
-=======
-
-    def test_set_edge(self, veh_id, edge):
-        self.__sumo_obs[veh_id][tc.VAR_ROAD_ID] = edge
-
->>>>>>> fb3f0d54
     def test_set_lane(self, veh_id, lane):
         self.__sumo_obs[veh_id][tc.VAR_LANE_INDEX] = lane
 
@@ -697,14 +625,9 @@
 
         """
         if isinstance(veh_id, (list, np.ndarray)):
-<<<<<<< HEAD
-            return [self.get_lane_change_mode(vehID, error)
-                    for vehID in veh_id]
-=======
             return [
                 self.get_lane_change_mode(vehID, error) for vehID in veh_id
             ]
->>>>>>> fb3f0d54
         return self.__vehicles.get(veh_id, {}).get("lane_change_mode", error)
 
     def get_speed_mode(self, veh_id, error=-1001):
@@ -761,14 +684,9 @@
 
         """
         if isinstance(veh_id, (list, np.ndarray)):
-<<<<<<< HEAD
-            return [self.get_absolute_position(vehID, error)
-                    for vehID in veh_id]
-=======
             return [
                 self.get_absolute_position(vehID, error) for vehID in veh_id
             ]
->>>>>>> fb3f0d54
         return self.__vehicles.get(veh_id, {}).get("absolute_position", error)
 
     def get_position(self, veh_id, error=-1001):
@@ -886,15 +804,10 @@
 
         """
         if isinstance(veh_id, (list, np.ndarray)):
-<<<<<<< HEAD
-            return [self.get_lane_changing_controller(vehID, error)
-                    for vehID in veh_id]
-=======
             return [
                 self.get_lane_changing_controller(vehID, error)
                 for vehID in veh_id
             ]
->>>>>>> fb3f0d54
         return self.__vehicles.get(veh_id, {}).get("lane_changer", error)
 
     def get_routing_controller(self, veh_id, error=None):
@@ -913,14 +826,9 @@
 
         """
         if isinstance(veh_id, (list, np.ndarray)):
-<<<<<<< HEAD
-            return [self.get_routing_controller(vehID, error)
-                    for vehID in veh_id]
-=======
             return [
                 self.get_routing_controller(vehID, error) for vehID in veh_id
             ]
->>>>>>> fb3f0d54
         return self.__vehicles.get(veh_id, {}).get("router", error)
 
     def get_route(self, veh_id, error=list()):
@@ -1104,14 +1012,9 @@
         specified vehicles at the current time step.
         """
         if isinstance(veh_id, list):
-<<<<<<< HEAD
-            return [self.get_state(vehID, state_name, error)
-                    for vehID in veh_id]
-=======
             return [
                 self.get_state(vehID, state_name, error) for vehID in veh_id
             ]
->>>>>>> fb3f0d54
         return self.__vehicles.get(veh_id, {}).get(state_name, error)
 
     def _multi_lane_headways(self, env):
@@ -1120,21 +1023,12 @@
         edge_list = env.scenario.get_edge_list()
         junction_list = env.scenario.get_junction_list()
         tot_list = edge_list + junction_list
-<<<<<<< HEAD
-        num_edges = (len(env.scenario.get_edge_list()) +
-                     len(env.scenario.get_junction_list()))
-
-        # maximum number of lanes in the network
-        max_lanes = max([env.scenario.num_lanes(edge_id)
-                         for edge_id in tot_list])
-=======
         num_edges = (len(env.scenario.get_edge_list()) + len(
             env.scenario.get_junction_list()))
 
         # maximum number of lanes in the network
         max_lanes = max(
             [env.scenario.num_lanes(edge_id) for edge_id in tot_list])
->>>>>>> fb3f0d54
 
         # Key = edge id
         # Element = list, with the ith element containing tuples with the name
