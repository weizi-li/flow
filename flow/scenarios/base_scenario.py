--- conflicted
+++ resolved
@@ -1,11 +1,7 @@
 """Contains the base scenario class."""
 
 from flow.core.params import InitialConfig
-<<<<<<< HEAD
-from flow.core.params import TrafficLights
-=======
 from flow.core.params import TrafficLightParams
->>>>>>> abf7907d
 import time
 
 try:
@@ -42,11 +38,7 @@
             see flow/core/params.py
         initial_config : InitialConfig type
             see flow/core/params.py
-<<<<<<< HEAD
-        traffic_lights : flow.core.params.TrafficLights
-=======
         traffic_lights : flow.core.params.TrafficLightParams
->>>>>>> kernel_traffic_lights
             see flow/core/params.py
         """
         # Invoke serializable if using rllab
