--- conflicted
+++ resolved
@@ -179,13 +179,9 @@
         See parent class.
     """
 
-<<<<<<< HEAD
-    def __init__(self, env_params, sumo_params, scenario):
-        super().__init__(env_params, sumo_params, scenario)
-
-=======
     def __init__(self, env_params, sim_params, scenario):
->>>>>>> f8e31c42
+        super().__init__(env_params, sim_params, scenario)
+
         # maximum number of lanes on any edge in the network
         self.num_lanes = max(self.k.scenario.num_lanes(edge)
                              for edge in self.k.scenario.get_edge_list())
@@ -193,11 +189,6 @@
         # lists of visible vehicles, used for visualization purposes
         self.visible = []
 
-<<<<<<< HEAD
-=======
-        super().__init__(env_params, sim_params, scenario)
-
->>>>>>> f8e31c42
     @property
     def observation_space(self):
         """See class definition."""
