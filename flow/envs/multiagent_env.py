--- conflicted
+++ resolved
@@ -244,16 +244,6 @@
                                                 self.initial_state[veh_id]))
             sys.exit()
 
-<<<<<<< HEAD
-        # collect list of sorted vehicle ids
-        self.sorted_ids, self.sorted_extra_data = self.sort_by_position()
-=======
-        self.prev_last_lc = dict()
-        for veh_id in self.vehicles.get_ids():
-            # re-initialize memory on last lc
-            self.prev_last_lc[veh_id] = -float("inf")
->>>>>>> c4ef0b44
-
         states = self.get_state()
         self.state = {}
         observation = {}
