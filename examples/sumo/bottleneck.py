--- conflicted
+++ resolved
@@ -10,26 +10,17 @@
 from flow.scenarios.bridge_toll.scenario import BBTollScenario
 from flow.controllers.lane_change_controllers import *
 from flow.controllers.routing_controllers import ContinuousRouter
-<<<<<<< HEAD
 from flow.core.params import SumoCarFollowingParams
 from flow.envs.bottleneck_env import BridgeTollEnv
 from flow.core.experiment import BottleneckDensityExperiment
-=======
-
-from flow.envs.bottleneck_env import BridgeTollEnv
->>>>>>> 213967be
 from flow.core.experiment import SumoExperiment
 import numpy as np
 import ray
 
 SCALING = 1
 DISABLE_TB = True
-<<<<<<< HEAD
 DISABLE_RAMP_METER = False
-=======
-DISABLE_RAMP_METER = True
-FLOW_RATE = 1800 * SCALING  # inflow rate
->>>>>>> 213967be
+
 
 
 def bottleneck(flow_rate, horizon, sumo_binary=None):
@@ -49,15 +40,10 @@
 
     additional_env_params = {"target_velocity": 40,
                              "disable_tb": True,
-<<<<<<< HEAD
-                             "disable_ramp_metering": True}
+                             "disable_ramp_metering": DISABLE_RAMP_METER}
     env_params = EnvParams(horizon=horizon,
                            additional_params=additional_env_params,
-=======
-                             "disable_ramp_metering": False}
-    env_params = EnvParams(additional_params=additional_env_params,
-                           sims_per_step=2,
->>>>>>> 213967be
+
                            lane_change_duration=1)
 
     inflow = InFlows()
@@ -131,12 +117,7 @@
         per_step_avg_velocities.extend(per_step_vel)
         per_step_outflows.extend(per_step_out)
 
-<<<<<<< HEAD
     np.savetxt("rets_alinea.csv", np.matrix([densities, outflows, velocities, bottleneckdensities]).T, delimiter=",")
     np.savetxt("vels_alinea.csv", np.matrix(per_step_avg_velocities), delimiter=",")
     np.savetxt("dens_alinea.csv", np.matrix(per_step_densities), delimiter=",")
     np.savetxt("outflow_alinea.csv", np.matrix(per_step_outflows), delimiter=",")
-=======
-    # run for a set number of rollouts / time steps
-    exp.run(10, 2000)
->>>>>>> 213967be
