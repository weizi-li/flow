--- conflicted
+++ resolved
@@ -20,7 +20,9 @@
     scenario {[type]} -- [Which road network to use]
 '''
 import logging
-<<<<<<< HEAD
+from cistar.core.params import SumoParams, EnvParams, NetParams
+from cistar.controllers.routing_controllers import *
+from cistar.core.vehicles import Vehicles
 
 from cistar.core.experiment import SumoExperiment
 from cistar.envs.loop_accel import SimpleAccelerationEnvironment
@@ -28,38 +30,10 @@
 from cistar.scenarios.figure8.figure8_scenario import Figure8Scenario
 from cistar.controllers.car_following_models import *
 from cistar.controllers.lane_change_controllers import *
-from cistar.controllers.rlcontroller import RLController
-from cistar.core.params import SumoParams, EnvParams, NetParams
-from cistar.controllers.routing_controllers import *
-from cistar.core.vehicles import Vehicles
-
-logging.basicConfig(level=logging.INFO)
-
-sumo_params = SumoParams(time_step=0.1, emission_path="./data/", human_speed_mode="no_collide",
-                         sumo_binary="sumo-gui")
-=======
-from cistar.core.experiment import SumoExperiment
-from cistar.envs.loop_accel import SimpleAccelerationEnvironment
-from cistar.scenarios.figure8.gen import Figure8Generator
-from cistar.scenarios.figure8.figure8_scenario import Figure8Scenario
-from cistar.controllers.car_following_models import *
-from cistar.controllers.lane_change_controllers import *
-
-from cistar.core.params import SumoParams
-from cistar.core.params import EnvParams
 
 logging.basicConfig(level=logging.INFO)
 
 sumo_params = SumoParams()
-
-sumo_binary = "sumo"
-
-type_params = [("idm", 14, (IDMController, {}), (StaticLaneChanger, {}), 0)]
-
-additional_params = {"max-deacc": -3, "max-acc": 3}
-
-env_params = EnvParams(additional_params=additional_params)
->>>>>>> cf0db8df
 
 vehicles = Vehicles()
 vehicles.add_vehicles("idm", (IDMController, {}), (StaticLaneChanger, {}), (ContinuousRouter, {}), 0, 14)
