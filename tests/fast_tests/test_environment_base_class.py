--- conflicted
+++ resolved
@@ -418,19 +418,7 @@
         # add an RL vehicle to ensure that its color will be distinct
         vehicles.add("rl", acceleration_controller=(RLController, {}),
                      num_vehicles=1)
-<<<<<<< HEAD
         env, scenario = ring_road_exp_setup(vehicles=vehicles)
-=======
-        _, scenario = ring_road_exp_setup(vehicles=vehicles)
-
-        # we will use the generic environment to ensure this applies to all
-        # environments
-        sim_params = SumoParams()
-        env_params = EnvParams()
-        env = Env(sim_params=sim_params,
-                  env_params=env_params,
-                  scenario=scenario)
->>>>>>> f8e31c42
 
         # set one vehicle as observed
         env.vehicles.set_observed("human_0")
