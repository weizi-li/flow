import unittest

from flow.core.experiment import Experiment
from flow.core.params import SumoParams, SumoCarFollowingParams, NetParams, \
    InFlows
from flow.core.params import VehicleParams
from flow.controllers.car_following_models import SimCarFollowingController
from flow.controllers.routing_controllers import GridRouter

from tests.setup_scripts import grid_mxn_exp_setup


class TestCollisions(unittest.TestCase):
    """Tests that collisions do not cause the experiments to terminate
    prematurely."""

    def test_collide(self):
        """Tests collisions in the absence of inflows."""
        # create the environment and scenario classes for a ring road
        sim_params = SumoParams(sim_step=1, render=False)
        total_vehicles = 20
        vehicles = VehicleParams()
        vehicles.add(
            veh_id="idm",
            acceleration_controller=(SimCarFollowingController, {}),
            routing_controller=(GridRouter, {}),
            car_following_params=SumoCarFollowingParams(
                tau=0.1, carFollowModel="Krauss", minGap=2.5,
                speed_mode=0b00000,
            ),
            num_vehicles=total_vehicles)
        grid_array = {
            "short_length": 100,
            "inner_length": 100,
            "long_length": 100,
            "row_num": 1,
            "col_num": 1,
            "cars_left": int(total_vehicles / 4),
            "cars_right": int(total_vehicles / 4),
            "cars_top": int(total_vehicles / 4),
            "cars_bot": int(total_vehicles / 4)
        }

        additional_net_params = {
            "speed_limit": 35,
            "grid_array": grid_array,
            "horizontal_lanes": 1,
            "vertical_lanes": 1
        }

        net_params = NetParams(
            no_internal_links=False, additional_params=additional_net_params)

        self.env, self.scenario = grid_mxn_exp_setup(
            row_num=1,
            col_num=1,
            sim_params=sim_params,
            vehicles=vehicles,
            net_params=net_params)

        # go through the env and set all the lights to green
<<<<<<< HEAD
        for i in range(env.rows * env.cols):
            env.k.traffic_light.set_state(
                node_id='center' + str(i), state="gggggggggggg")
=======
        for i in range(self.env.rows * self.env.cols):
            self.env.traci_connection.trafficlight.setRedYellowGreenState(
                'center' + str(i), "gggggggggggg")
>>>>>>> 5cc0d1e1

        # instantiate an experiment class
        self.exp = Experiment(self.env)

        self.exp.run(50, 50)

    def test_collide_inflows(self):
        """Tests collisions in the presence of inflows."""
        # create the environment and scenario classes for a ring road
        sim_params = SumoParams(sim_step=1, render=False)
        total_vehicles = 0
        vehicles = VehicleParams()
        vehicles.add(
            veh_id="idm",
            acceleration_controller=(SimCarFollowingController, {}),
            routing_controller=(GridRouter, {}),
            car_following_params=SumoCarFollowingParams(
                tau=0.1, carFollowModel="Krauss", minGap=2.5,
                speed_mode=0b00000,
            ),
            num_vehicles=total_vehicles)
        grid_array = {
            "short_length": 100,
            "inner_length": 100,
            "long_length": 100,
            "row_num": 1,
            "col_num": 1,
            "cars_left": 0,
            "cars_right": 0,
            "cars_top": 0,
            "cars_bot": 0
        }

        additional_net_params = {
            "speed_limit": 35,
            "grid_array": grid_array,
            "horizontal_lanes": 1,
            "vertical_lanes": 1
        }

        inflows = InFlows()
        inflows.add(veh_type="idm", edge="bot0_0", vehs_per_hour=1000)
        inflows.add(veh_type="idm", edge="top0_1", vehs_per_hour=1000)
        inflows.add(veh_type="idm", edge="left1_0", vehs_per_hour=1000)
        inflows.add(veh_type="idm", edge="right0_0", vehs_per_hour=1000)

        net_params = NetParams(
            no_internal_links=False,
            inflows=inflows,
            additional_params=additional_net_params)

        self.env, self.scenario = grid_mxn_exp_setup(
            row_num=1,
            col_num=1,
            sim_params=sim_params,
            vehicles=vehicles,
            net_params=net_params)

        # go through the env and set all the lights to green
<<<<<<< HEAD
        for i in range(env.rows * env.cols):
            env.k.traffic_light.set_state(
                node_id='center' + str(i), state="gggggggggggg")
=======
        for i in range(self.env.rows * self.env.cols):
            self.env.traci_connection.trafficlight.setRedYellowGreenState(
                'center' + str(i), "gggggggggggg")
>>>>>>> 5cc0d1e1

        # instantiate an experiment class
        self.exp = Experiment(self.env)

        self.exp.run(50, 50)


if __name__ == '__main__':
    unittest.main()<|MERGE_RESOLUTION|>--- conflicted
+++ resolved
@@ -59,15 +59,9 @@
             net_params=net_params)
 
         # go through the env and set all the lights to green
-<<<<<<< HEAD
-        for i in range(env.rows * env.cols):
-            env.k.traffic_light.set_state(
+        for i in range(self.env.rows * self.env.cols):
+            self.env.k.traffic_light.set_state(
                 node_id='center' + str(i), state="gggggggggggg")
-=======
-        for i in range(self.env.rows * self.env.cols):
-            self.env.traci_connection.trafficlight.setRedYellowGreenState(
-                'center' + str(i), "gggggggggggg")
->>>>>>> 5cc0d1e1
 
         # instantiate an experiment class
         self.exp = Experiment(self.env)
@@ -127,15 +121,9 @@
             net_params=net_params)
 
         # go through the env and set all the lights to green
-<<<<<<< HEAD
-        for i in range(env.rows * env.cols):
-            env.k.traffic_light.set_state(
+        for i in range(self.env.rows * self.env.cols):
+            self.env.k.traffic_light.set_state(
                 node_id='center' + str(i), state="gggggggggggg")
-=======
-        for i in range(self.env.rows * self.env.cols):
-            self.env.traci_connection.trafficlight.setRedYellowGreenState(
-                'center' + str(i), "gggggggggggg")
->>>>>>> 5cc0d1e1
 
         # instantiate an experiment class
         self.exp = Experiment(self.env)
